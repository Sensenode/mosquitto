--- conflicted
+++ resolved
@@ -573,12 +573,8 @@
 
 	user = mosquitto__calloc(1, sizeof(struct libws_mqtt_hack));
 	if(!user){
-<<<<<<< HEAD
 		mosquitto__free(p);
-=======
-		_mosquitto_free(p);
-		_mosquitto_log_printf(NULL, MOSQ_LOG_ERR, "Out of memory.");
->>>>>>> d813e11c
+		log__printf(NULL, MOSQ_LOG_ERR, "Out of memory.");
 		return NULL;
 	}
 
@@ -589,14 +585,9 @@
 		user->http_dir = realpath(listener->http_dir, NULL);
 #endif
 		if(!user->http_dir){
-<<<<<<< HEAD
 			mosquitto__free(user);
 			mosquitto__free(p);
-=======
-			_mosquitto_free(user);
-			_mosquitto_free(p);
-			_mosquitto_log_printf(NULL, MOSQ_LOG_ERR, "Error: Unable to open http dir \"%s\".", user->http_dir);
->>>>>>> d813e11c
+			log__printf(NULL, MOSQ_LOG_ERR, "Error: Unable to open http dir \"%s\".", user->http_dir);
 			return NULL;
 		}
 	}
