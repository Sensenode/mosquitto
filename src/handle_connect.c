--- conflicted
+++ resolved
@@ -98,17 +98,9 @@
 							   msg_tail->store->payloadlen, msg_tail->store->payload,
 							   msg_tail->store->qos, msg_tail->store->retain, access) != MOSQ_ERR_SUCCESS){
 
-<<<<<<< HEAD
-				DL_DELETE((*head), msg_tail);
-				db__msg_store_ref_dec(&msg_tail->store);
-				mosquitto__free(msg_tail);
-			}
-=======
 			DL_DELETE((*head), msg_tail);
 			db__msg_store_ref_dec(&msg_tail->store);
-			mosquitto_property_free_all(&msg_tail->properties);
 			mosquitto__free(msg_tail);
->>>>>>> 9afeeb1a
 		}
 	}
 }
