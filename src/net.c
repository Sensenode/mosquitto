/*
Copyright (c) 2009-2019 Roger Light <roger@atchoo.org>

All rights reserved. This program and the accompanying materials
are made available under the terms of the Eclipse Public License v1.0
and Eclipse Distribution License v1.0 which accompany this distribution.
 
The Eclipse Public License is available at
   http://www.eclipse.org/legal/epl-v10.html
and the Eclipse Distribution License is available at
  http://www.eclipse.org/org/documents/edl-v10.php.
 
Contributors:
   Roger Light - initial implementation and documentation.
*/

#include "config.h"

#ifndef WIN32
#include <netdb.h>
#include <unistd.h>
#include <arpa/inet.h>
#include <sys/socket.h>
#include <netinet/tcp.h>
#include <net/if.h>
#else
#include <winsock2.h>
#include <ws2tcpip.h>
#endif

#include <assert.h>
#include <errno.h>
#include <fcntl.h>
#include <stdio.h>
#include <string.h>
#ifdef WITH_WRAP
#include <tcpd.h>
#endif

#ifdef HAVE_NETINET_IN_H
#  include <netinet/in.h>
#endif

#ifdef __QNX__
#include <net/netbyte.h>
#endif

#include "mosquitto_broker_internal.h"
#include "mqtt_protocol.h"
#include "memory_mosq.h"
#include "net_mosq.h"
#include "util_mosq.h"

#ifdef WITH_TLS
#include "tls_mosq.h"
#include <openssl/err.h>
static int tls_ex_index_context = -1;
static int tls_ex_index_listener = -1;
#endif

#include "sys_tree.h"

/* For EMFILE handling */
static mosq_sock_t spare_sock = INVALID_SOCKET;

void net__broker_init(void)
{
	spare_sock = socket(AF_INET, SOCK_STREAM, 0);
	net__init();
}


void net__broker_cleanup(void)
{
	if(spare_sock != INVALID_SOCKET){
		COMPAT_CLOSE(spare_sock);
		spare_sock = INVALID_SOCKET;
	}
	net__cleanup();
}


static void net__print_error(int log, const char *format_str)
{
	char *buf;

#ifdef WIN32
	FormatMessage(FORMAT_MESSAGE_ALLOCATE_BUFFER | FORMAT_MESSAGE_FROM_SYSTEM,
			NULL, WSAGetLastError(), LANG_NEUTRAL, &buf, 0, NULL);

	log__printf(NULL, log, format_str, buf);
	LocalFree(buf);
#else
	buf = strerror(errno);
	log__printf(NULL, log, format_str, buf);
#endif
}


int net__socket_accept(struct mosquitto_db *db, mosq_sock_t listensock)
{
	int i;
	int j;
	mosq_sock_t new_sock = INVALID_SOCKET;
	struct mosquitto *new_context;
#ifdef WITH_TLS
	BIO *bio;
	int rc;
	char ebuf[256];
	unsigned long e;
#endif
#ifdef WITH_WRAP
	struct request_info wrap_req;
	char address[1024];
#endif

	new_sock = accept(listensock, NULL, 0);
	if(new_sock == INVALID_SOCKET){
#ifdef WIN32
		errno = WSAGetLastError();
		if(errno == WSAEMFILE){
#else
		if(errno == EMFILE || errno == ENFILE){
#endif
			/* Close the spare socket, which means we should be able to accept
			 * this connection. Accept it, then close it immediately and create
			 * a new spare_sock. This prevents the situation of ever properly
			 * running out of sockets.
			 * It would be nice to send a "server not available" connack here,
			 * but there are lots of reasons why this would be tricky (TLS
			 * being the big one). */
			COMPAT_CLOSE(spare_sock);
			new_sock = accept(listensock, NULL, 0);
			if(new_sock != INVALID_SOCKET){
				COMPAT_CLOSE(new_sock);
			}
			spare_sock = socket(AF_INET, SOCK_STREAM, 0);
			log__printf(NULL, MOSQ_LOG_WARNING,
					"Unable to accept new connection, system socket count has been exceeded. Try increasing \"ulimit -n\" or equivalent.");
		}
		return -1;
	}

	G_SOCKET_CONNECTIONS_INC();

	if(net__socket_nonblock(&new_sock)){
		return INVALID_SOCKET;
	}

#ifdef WITH_WRAP
	/* Use tcpd / libwrap to determine whether a connection is allowed. */
	request_init(&wrap_req, RQ_FILE, new_sock, RQ_DAEMON, "mosquitto", 0);
	fromhost(&wrap_req);
	if(!hosts_access(&wrap_req)){
		/* Access is denied */
		if(db->config->connection_messages == true){
			if(!net__socket_get_address(new_sock, address, 1024)){
				log__printf(NULL, MOSQ_LOG_NOTICE, "Client connection from %s denied access by tcpd.", address);
			}
		}
		COMPAT_CLOSE(new_sock);
		return -1;
	}
#endif

	if(db->config->set_tcp_nodelay){
		int flag = 1;
		if(setsockopt(new_sock, IPPROTO_TCP, TCP_NODELAY, &flag, sizeof(int)) != 0){
			log__printf(NULL, MOSQ_LOG_WARNING, "Warning: Unable to set TCP_NODELAY.");
		}
	}

	new_context = context__init(db, new_sock);
	if(!new_context){
		COMPAT_CLOSE(new_sock);
		return -1;
	}
	for(i=0; i<db->config->listener_count; i++){
		for(j=0; j<db->config->listeners[i].sock_count; j++){
			if(db->config->listeners[i].socks[j] == listensock){
				new_context->listener = &db->config->listeners[i];
				new_context->listener->client_count++;
				break;
			}
		}
	}
	if(!new_context->listener){
		context__cleanup(db, new_context, true);
		return -1;
	}

	if(new_context->listener->max_connections > 0 && new_context->listener->client_count > new_context->listener->max_connections){
		if(db->config->connection_messages == true){
			log__printf(NULL, MOSQ_LOG_NOTICE, "Client connection from %s denied: max_connections exceeded.", new_context->address);
		}
		context__cleanup(db, new_context, true);
		return -1;
	}

#ifdef WITH_TLS
	/* TLS init */
	for(i=0; i<db->config->listener_count; i++){
		for(j=0; j<db->config->listeners[i].sock_count; j++){
			if(db->config->listeners[i].socks[j] == listensock){
				if(db->config->listeners[i].ssl_ctx){
					new_context->ssl = SSL_new(db->config->listeners[i].ssl_ctx);
					if(!new_context->ssl){
						context__cleanup(db, new_context, true);
						return -1;
					}
					SSL_set_ex_data(new_context->ssl, tls_ex_index_context, new_context);
					SSL_set_ex_data(new_context->ssl, tls_ex_index_listener, &db->config->listeners[i]);
					new_context->want_write = true;
					bio = BIO_new_socket(new_sock, BIO_NOCLOSE);
					SSL_set_bio(new_context->ssl, bio, bio);
					ERR_clear_error();
					rc = SSL_accept(new_context->ssl);
					if(rc != 1){
						rc = SSL_get_error(new_context->ssl, rc);
						if(rc == SSL_ERROR_WANT_READ){
							/* We always want to read. */
						}else if(rc == SSL_ERROR_WANT_WRITE){
							new_context->want_write = true;
						}else{
							if(db->config->connection_messages == true){
								e = ERR_get_error();
								while(e){
									log__printf(NULL, MOSQ_LOG_NOTICE,
											"Client connection from %s failed: %s.",
											new_context->address, ERR_error_string(e, ebuf));
									e = ERR_get_error();
								}
							}
							context__cleanup(db, new_context, true);
							return -1;
						}
					}
				}
			}
		}
	}
#endif

	if(db->config->connection_messages == true){
		log__printf(NULL, MOSQ_LOG_NOTICE, "New connection from %s on port %d.", new_context->address, new_context->listener->port);
	}

	return new_sock;
}

#ifdef WITH_TLS
static int client_certificate_verify(int preverify_ok, X509_STORE_CTX *ctx)
{
	UNUSED(ctx);

	/* Preverify should check expiry, revocation. */
	return preverify_ok;
}
#endif

#ifdef FINAL_WITH_TLS_PSK
static unsigned int psk_server_callback(SSL *ssl, const char *identity, unsigned char *psk, unsigned int max_psk_len)
{
	struct mosquitto_db *db;
	struct mosquitto *context;
	struct mosquitto__listener *listener;
	char *psk_key = NULL;
	int len;
	const char *psk_hint;

	if(!identity) return 0;

	db = mosquitto__get_db();

	context = SSL_get_ex_data(ssl, tls_ex_index_context);
	if(!context) return 0;

	listener = SSL_get_ex_data(ssl, tls_ex_index_listener);
	if(!listener) return 0;

	psk_hint = listener->psk_hint;

	/* The hex to BN conversion results in the length halving, so we can pass
	 * max_psk_len*2 as the max hex key here. */
	psk_key = mosquitto__calloc(1, max_psk_len*2 + 1);
	if(!psk_key) return 0;

	if(mosquitto_psk_key_get(db, context, psk_hint, identity, psk_key, max_psk_len*2) != MOSQ_ERR_SUCCESS){
		mosquitto__free(psk_key);
		return 0;
	}

	len = mosquitto__hex2bin(psk_key, psk, max_psk_len);
	if (len < 0){
		mosquitto__free(psk_key);
		return 0;
	}

	if(listener->use_identity_as_username){
		context->username = mosquitto__strdup(identity);
		if(!context->username){
			mosquitto__free(psk_key);
			return 0;
		}
	}

	mosquitto__free(psk_key);
	return len;
}
#endif

#ifdef WITH_TLS
int net__tls_server_ctx(struct mosquitto__listener *listener)
{
	char buf[256];
	int rc;
	FILE *dhparamfile;
	DH *dhparam = NULL;

	if(listener->ssl_ctx){
		SSL_CTX_free(listener->ssl_ctx);
	}

#if OPENSSL_VERSION_NUMBER < 0x10100000L
	listener->ssl_ctx = SSL_CTX_new(SSLv23_server_method());
#else
	listener->ssl_ctx = SSL_CTX_new(TLS_server_method());
#endif

	if(!listener->ssl_ctx){
		log__printf(NULL, MOSQ_LOG_ERR, "Error: Unable to create TLS context.");
		return 1;
	}

	if(listener->tls_version == NULL){
		SSL_CTX_set_options(listener->ssl_ctx, SSL_OP_NO_SSLv3 | SSL_OP_NO_TLSv1);
#ifdef SSL_OP_NO_TLSv1_3
	}else if(!strcmp(listener->tls_version, "tlsv1.3")){
		SSL_CTX_set_options(listener->ssl_ctx, SSL_OP_NO_SSLv3 | SSL_OP_NO_TLSv1 | SSL_OP_NO_TLSv1_1 | SSL_OP_NO_TLSv1_2);
	}else if(!strcmp(listener->tls_version, "tlsv1.2")){
		SSL_CTX_set_options(listener->ssl_ctx, SSL_OP_NO_SSLv3 | SSL_OP_NO_TLSv1 | SSL_OP_NO_TLSv1_1 | SSL_OP_NO_TLSv1_3);
	}else if(!strcmp(listener->tls_version, "tlsv1.1")){
		SSL_CTX_set_options(listener->ssl_ctx, SSL_OP_NO_SSLv3 | SSL_OP_NO_TLSv1 | SSL_OP_NO_TLSv1_2 | SSL_OP_NO_TLSv1_3);
#else
	}else if(!strcmp(listener->tls_version, "tlsv1.2")){
		SSL_CTX_set_options(listener->ssl_ctx, SSL_OP_NO_SSLv3 | SSL_OP_NO_TLSv1 | SSL_OP_NO_TLSv1_1);
	}else if(!strcmp(listener->tls_version, "tlsv1.1")){
		SSL_CTX_set_options(listener->ssl_ctx, SSL_OP_NO_SSLv3 | SSL_OP_NO_TLSv1 | SSL_OP_NO_TLSv1_2);
#endif
	}else{
		log__printf(NULL, MOSQ_LOG_ERR, "Error: Unsupported tls_version \"%s\".", listener->tls_version);
		return 1;
	}

#ifdef SSL_OP_NO_COMPRESSION
	/* Disable compression */
	SSL_CTX_set_options(listener->ssl_ctx, SSL_OP_NO_COMPRESSION);
#endif
#ifdef SSL_OP_CIPHER_SERVER_PREFERENCE
	/* Server chooses cipher */
	SSL_CTX_set_options(listener->ssl_ctx, SSL_OP_CIPHER_SERVER_PREFERENCE);
#endif

#ifdef SSL_MODE_RELEASE_BUFFERS
	/* Use even less memory per SSL connection. */
	SSL_CTX_set_mode(listener->ssl_ctx, SSL_MODE_RELEASE_BUFFERS);
#endif

#ifdef WITH_EC
#if OPENSSL_VERSION_NUMBER >= 0x10002000L && OPENSSL_VERSION_NUMBER < 0x10100000L
	SSL_CTX_set_ecdh_auto(listener->ssl_ctx, 1);
#endif
#endif

#ifdef SSL_OP_NO_RENEGOTIATION
	SSL_CTX_set_options(listener->ssl_ctx, SSL_OP_NO_RENEGOTIATION);
#endif

	snprintf(buf, 256, "mosquitto-%d", listener->port);
	SSL_CTX_set_session_id_context(listener->ssl_ctx, (unsigned char *)buf, strlen(buf));

	if(listener->ciphers){
		rc = SSL_CTX_set_cipher_list(listener->ssl_ctx, listener->ciphers);
		if(rc == 0){
			log__printf(NULL, MOSQ_LOG_ERR, "Error: Unable to set TLS ciphers. Check cipher list \"%s\".", listener->ciphers);
			return 1;
		}
	}else{
		rc = SSL_CTX_set_cipher_list(listener->ssl_ctx, "DEFAULT:!aNULL:!eNULL:!LOW:!EXPORT:!SSLv2:@STRENGTH");
		if(rc == 0){
			log__printf(NULL, MOSQ_LOG_ERR, "Error: Unable to set TLS ciphers. Check cipher list \"%s\".", listener->ciphers);
			return 1;
		}
	}
	if(listener->dhparamfile){
		dhparamfile = fopen(listener->dhparamfile, "r");
		if(!dhparamfile){
			log__printf(NULL, MOSQ_LOG_ERR, "Error loading dhparamfile \"%s\".", listener->dhparamfile);
			return 1;
		}
		dhparam = PEM_read_DHparams(dhparamfile, NULL, NULL, NULL);
		fclose(dhparamfile);

		if(dhparam == NULL || SSL_CTX_set_tmp_dh(listener->ssl_ctx, dhparam) != 1){
			log__printf(NULL, MOSQ_LOG_ERR, "Error loading dhparamfile \"%s\".", listener->dhparamfile);
			return 1;
		}
	}
	return MOSQ_ERR_SUCCESS;
}
#endif


int net__load_crl_file(struct mosquitto__listener *listener)
{
#ifdef WITH_TLS
	X509_STORE *store;
	X509_LOOKUP *lookup;
	int rc;

	store = SSL_CTX_get_cert_store(listener->ssl_ctx);
	if(!store){
		log__printf(NULL, MOSQ_LOG_ERR, "Error: Unable to obtain TLS store.");
		net__print_error(MOSQ_LOG_ERR, "Error: %s");
		return 1;
	}
	lookup = X509_STORE_add_lookup(store, X509_LOOKUP_file());
	rc = X509_load_crl_file(lookup, listener->crlfile, X509_FILETYPE_PEM);
<<<<<<< HEAD
	if(rc != 1){
=======
	if(rc < 1){
>>>>>>> 70cc79a6
		log__printf(NULL, MOSQ_LOG_ERR, "Error: Unable to load certificate revocation file \"%s\". Check crlfile.", listener->crlfile);
		net__print_error(MOSQ_LOG_ERR, "Error: %s");
		return 1;
	}
	X509_STORE_set_flags(store, X509_V_FLAG_CRL_CHECK);
#endif

	return MOSQ_ERR_SUCCESS;
}


int net__tls_load_verify(struct mosquitto__listener *listener)
{
#ifdef WITH_TLS
	ENGINE *engine = NULL;
	int rc;

	rc = SSL_CTX_load_verify_locations(listener->ssl_ctx, listener->cafile, listener->capath);
	if(rc == 0){
		if(listener->cafile && listener->capath){
			log__printf(NULL, MOSQ_LOG_ERR, "Error: Unable to load CA certificates. Check cafile \"%s\" and capath \"%s\".", listener->cafile, listener->capath);
		}else if(listener->cafile){
			log__printf(NULL, MOSQ_LOG_ERR, "Error: Unable to load CA certificates. Check cafile \"%s\".", listener->cafile);
		}else{
			log__printf(NULL, MOSQ_LOG_ERR, "Error: Unable to load CA certificates. Check capath \"%s\".", listener->capath);
		}
		net__print_error(MOSQ_LOG_ERR, "Error: %s");
		return 1;
	}
	if(listener->tls_engine){
#if !defined(OPENSSL_NO_ENGINE)
		engine = ENGINE_by_id(listener->tls_engine);
		if(!engine){
			log__printf(NULL, MOSQ_LOG_ERR, "Error loading %s engine\n", listener->tls_engine);
			return 1;
		}
		if(!ENGINE_init(engine)){
			log__printf(NULL, MOSQ_LOG_ERR, "Failed engine initialisation\n");
			ENGINE_free(engine);
			return 1;
		}
		ENGINE_set_default(engine, ENGINE_METHOD_ALL);
		ENGINE_free(engine); /* release the structural reference from ENGINE_by_id() */
#endif
	}
	/* FIXME user data? */
	if(listener->require_certificate){
		SSL_CTX_set_verify(listener->ssl_ctx, SSL_VERIFY_PEER | SSL_VERIFY_FAIL_IF_NO_PEER_CERT, client_certificate_verify);
	}else{
		SSL_CTX_set_verify(listener->ssl_ctx, SSL_VERIFY_NONE, client_certificate_verify);
	}
	rc = SSL_CTX_use_certificate_chain_file(listener->ssl_ctx, listener->certfile);
	if(rc != 1){
		log__printf(NULL, MOSQ_LOG_ERR, "Error: Unable to load server certificate \"%s\". Check certfile.", listener->certfile);
		net__print_error(MOSQ_LOG_ERR, "Error: %s");
#if !defined(OPENSSL_NO_ENGINE)
		ENGINE_FINISH(engine);
#endif
		return 1;
	}
	if(listener->tls_engine && listener->tls_keyform == mosq_k_engine){
#if !defined(OPENSSL_NO_ENGINE)
		UI_METHOD *ui_method = net__get_ui_method();
		if(listener->tls_engine_kpass_sha1){
			if(!ENGINE_ctrl_cmd(engine, ENGINE_SECRET_MODE, ENGINE_SECRET_MODE_SHA, NULL, NULL, 0)){
				log__printf(NULL, MOSQ_LOG_ERR, "Error: Unable to set engine secret mode sha");
				ENGINE_FINISH(engine);
				return 1;
			}
			if(!ENGINE_ctrl_cmd(engine, ENGINE_PIN, 0, listener->tls_engine_kpass_sha1, NULL, 0)){
				log__printf(NULL, MOSQ_LOG_ERR, "Error: Unable to set engine pin");
				ENGINE_FINISH(engine);
				return 1;
			}
			ui_method = NULL;
		}
		EVP_PKEY *pkey = ENGINE_load_private_key(engine, listener->keyfile, ui_method, NULL);
		if(!pkey){
			log__printf(NULL, MOSQ_LOG_ERR, "Error: Unable to load engine private key file \"%s\".", listener->keyfile);
			ENGINE_FINISH(engine);
			return 1;
		}
		if(SSL_CTX_use_PrivateKey(listener->ssl_ctx, pkey) <= 0){
			log__printf(NULL, MOSQ_LOG_ERR, "Error: Unable to use engine private key file \"%s\".", listener->keyfile);
			ENGINE_FINISH(engine);
			return 1;
		}
#endif
	}else{
		rc = SSL_CTX_use_PrivateKey_file(listener->ssl_ctx, listener->keyfile, SSL_FILETYPE_PEM);
		if(rc != 1){
			log__printf(NULL, MOSQ_LOG_ERR, "Error: Unable to load server key file \"%s\". Check keyfile.", listener->keyfile);
			net__print_error(MOSQ_LOG_ERR, "Error: %s");
#if !defined(OPENSSL_NO_ENGINE)
			ENGINE_FINISH(engine);
#endif
			return 1;
		}
	}
	rc = SSL_CTX_check_private_key(listener->ssl_ctx);
	if(rc != 1){
		log__printf(NULL, MOSQ_LOG_ERR, "Error: Server certificate/key are inconsistent.");
		net__print_error(MOSQ_LOG_ERR, "Error: %s");
#if !defined(OPENSSL_NO_ENGINE)
		ENGINE_FINISH(engine);
#endif
		return 1;
	}
	/* Load CRLs if they exist. */
	if(listener->crlfile){
		rc = net__load_crl_file(listener);
		if(rc){
#if !defined(OPENSSL_NO_ENGINE)
			ENGINE_FINISH(engine);
#endif
			return rc;
		}
	}
#endif

	return MOSQ_ERR_SUCCESS;
}


/* Creates a socket and listens on port 'port'.
 * Returns 1 on failure
 * Returns 0 on success.
 */
int net__socket_listen(struct mosquitto__listener *listener)
{
	mosq_sock_t sock = INVALID_SOCKET;
	struct addrinfo hints;
	struct addrinfo *ainfo, *rp;
	char service[10];
	int rc;
#ifndef WIN32
	int ss_opt = 1;
#else
	char ss_opt = 1;
#endif
#ifdef SO_BINDTODEVICE
	struct ifreq ifr;
#endif

	if(!listener) return MOSQ_ERR_INVAL;

	snprintf(service, 10, "%d", listener->port);
	memset(&hints, 0, sizeof(struct addrinfo));
	if(listener->socket_domain){
		hints.ai_family = listener->socket_domain;
	}else{
		hints.ai_family = AF_UNSPEC;
	}
	hints.ai_flags = AI_PASSIVE;
	hints.ai_socktype = SOCK_STREAM;

	rc = getaddrinfo(listener->host, service, &hints, &ainfo);
	if (rc){
		log__printf(NULL, MOSQ_LOG_ERR, "Error creating listener: %s.", gai_strerror(rc));
		return INVALID_SOCKET;
	}

	listener->sock_count = 0;
	listener->socks = NULL;

	for(rp = ainfo; rp; rp = rp->ai_next){
		if(rp->ai_family == AF_INET){
			log__printf(NULL, MOSQ_LOG_INFO, "Opening ipv4 listen socket on port %d.", ntohs(((struct sockaddr_in *)rp->ai_addr)->sin_port));
		}else if(rp->ai_family == AF_INET6){
			log__printf(NULL, MOSQ_LOG_INFO, "Opening ipv6 listen socket on port %d.", ntohs(((struct sockaddr_in6 *)rp->ai_addr)->sin6_port));
		}else{
			continue;
		}

		sock = socket(rp->ai_family, rp->ai_socktype, rp->ai_protocol);
		if(sock == INVALID_SOCKET){
			net__print_error(MOSQ_LOG_WARNING, "Warning: %s");
			continue;
		}
		listener->sock_count++;
		listener->socks = mosquitto__realloc(listener->socks, sizeof(mosq_sock_t)*listener->sock_count);
		if(!listener->socks){
			log__printf(NULL, MOSQ_LOG_ERR, "Error: Out of memory.");
			return MOSQ_ERR_NOMEM;
		}
		listener->socks[listener->sock_count-1] = sock;

#ifndef WIN32
		ss_opt = 1;
		setsockopt(sock, SOL_SOCKET, SO_REUSEADDR, &ss_opt, sizeof(ss_opt));
#endif
#ifdef IPV6_V6ONLY
		ss_opt = 1;
		setsockopt(sock, IPPROTO_IPV6, IPV6_V6ONLY, &ss_opt, sizeof(ss_opt));
#endif

		if(net__socket_nonblock(&sock)){
			return 1;
		}

#ifdef SO_BINDTODEVICE
		if(listener->bind_interface){
			memset(&ifr, 0, sizeof(ifr));
			strncpy(ifr.ifr_name, listener->bind_interface, sizeof(ifr.ifr_name)-1);
			ifr.ifr_name[sizeof(ifr.ifr_name)-1] = '\0';
			log__printf(NULL, MOSQ_LOG_INFO, "Binding listener to interface \"%s\".", ifr.ifr_name);
			if(setsockopt(sock, SOL_SOCKET, SO_BINDTODEVICE, (void *)&ifr, sizeof(ifr)) < 0) {
				net__print_error(MOSQ_LOG_ERR, "Error: %s");
				COMPAT_CLOSE(sock);
				return 1;
			}
		}
#endif

		if(bind(sock, rp->ai_addr, rp->ai_addrlen) == -1){
			net__print_error(MOSQ_LOG_ERR, "Error: %s");
			COMPAT_CLOSE(sock);
			return 1;
		}

		if(listen(sock, 100) == -1){
			net__print_error(MOSQ_LOG_ERR, "Error: %s");
			COMPAT_CLOSE(sock);
			return 1;
		}
	}
	freeaddrinfo(ainfo);

	/* We need to have at least one working socket. */
	if(listener->sock_count > 0){
#ifdef WITH_TLS
		if((listener->cafile || listener->capath) && listener->certfile && listener->keyfile){
			if(net__tls_server_ctx(listener)){
				COMPAT_CLOSE(sock);
				return 1;
			}

			if(net__tls_load_verify(listener)){
				COMPAT_CLOSE(sock);
				return 1;
			}
#  ifdef FINAL_WITH_TLS_PSK
		}else if(listener->psk_hint){
			if(tls_ex_index_context == -1){
				tls_ex_index_context = SSL_get_ex_new_index(0, "client context", NULL, NULL, NULL);
			}
			if(tls_ex_index_listener == -1){
				tls_ex_index_listener = SSL_get_ex_new_index(0, "listener", NULL, NULL, NULL);
			}

			if(net__tls_server_ctx(listener)){
				COMPAT_CLOSE(sock);
				return 1;
			}
			SSL_CTX_set_psk_server_callback(listener->ssl_ctx, psk_server_callback);
			if(listener->psk_hint){
				rc = SSL_CTX_use_psk_identity_hint(listener->ssl_ctx, listener->psk_hint);
				if(rc == 0){
					log__printf(NULL, MOSQ_LOG_ERR, "Error: Unable to set TLS PSK hint.");
					net__print_error(MOSQ_LOG_ERR, "Error: %s");
					COMPAT_CLOSE(sock);
					return 1;
				}
			}
#  endif /* FINAL_WITH_TLS_PSK */
		}
#endif /* WITH_TLS */
		return 0;
	}else{
		return 1;
	}
}

int net__socket_get_address(mosq_sock_t sock, char *buf, int len)
{
	struct sockaddr_storage addr;
	socklen_t addrlen;

	memset(&addr, 0, sizeof(struct sockaddr_storage));
	addrlen = sizeof(addr);
	if(!getpeername(sock, (struct sockaddr *)&addr, &addrlen)){
		if(addr.ss_family == AF_INET){
			if(inet_ntop(AF_INET, &((struct sockaddr_in *)&addr)->sin_addr.s_addr, buf, len)){
				return 0;
			}
		}else if(addr.ss_family == AF_INET6){
			if(inet_ntop(AF_INET6, &((struct sockaddr_in6 *)&addr)->sin6_addr.s6_addr, buf, len)){
				return 0;
			}
		}
	}
	return 1;
}<|MERGE_RESOLUTION|>--- conflicted
+++ resolved
@@ -426,11 +426,7 @@
 	}
 	lookup = X509_STORE_add_lookup(store, X509_LOOKUP_file());
 	rc = X509_load_crl_file(lookup, listener->crlfile, X509_FILETYPE_PEM);
-<<<<<<< HEAD
-	if(rc != 1){
-=======
 	if(rc < 1){
->>>>>>> 70cc79a6
 		log__printf(NULL, MOSQ_LOG_ERR, "Error: Unable to load certificate revocation file \"%s\". Check crlfile.", listener->crlfile);
 		net__print_error(MOSQ_LOG_ERR, "Error: %s");
 		return 1;
