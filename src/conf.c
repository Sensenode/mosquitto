/*
Copyright (c) 2009-2020 Roger Light <roger@atchoo.org>

All rights reserved. This program and the accompanying materials
are made available under the terms of the Eclipse Public License 2.0
and Eclipse Distribution License v1.0 which accompany this distribution.

The Eclipse Public License is available at
   https://www.eclipse.org/legal/epl-2.0/
and the Eclipse Distribution License is available at
  http://www.eclipse.org/org/documents/edl-v10.php.

SPDX-License-Identifier: EPL-2.0 OR BSD-3-Clause

Contributors:
   Roger Light - initial implementation and documentation.
*/

#include "config.h"

#include <limits.h>
#include <stdio.h>
#include <stdlib.h>
#include <string.h>
#include <errno.h>

#ifdef WIN32
#else
#  include <dirent.h>
#  include <strings.h>
#endif

#ifndef WIN32
#  include <netdb.h>
#  include <sys/socket.h>
#else
#  include <winsock2.h>
#  include <ws2tcpip.h>
#endif

#if !defined(WIN32) && !defined(__CYGWIN__)
#  include <syslog.h>
#endif

#include "mosquitto_broker_internal.h"
#include "memory_mosq.h"
#include "misc_mosq.h"
#include "tls_mosq.h"
#include "util_mosq.h"
#include "mqtt_protocol.h"

#include "utlist.h"

struct config_recurse {
	unsigned int log_dest;
	int log_dest_set;
	unsigned int log_type;
	int log_type_set;
};

#if defined(WIN32) || defined(__CYGWIN__)
#include <windows.h>
extern SERVICE_STATUS_HANDLE service_handle;
#endif

static struct mosquitto__security_options *cur_security_options = NULL;

static int conf__parse_bool(char **token, const char *name, bool *value, char **saveptr);
static int conf__parse_int(char **token, const char *name, int *value, char **saveptr);
static int conf__parse_ssize_t(char **token, const char *name, ssize_t *value, char **saveptr);
static int conf__parse_string(char **token, const char *name, char **value, char **saveptr);
static int config__read_file(struct mosquitto__config *config, bool reload, const char *file, struct config_recurse *config_tmp, int level, int *lineno);
static int config__check(struct mosquitto__config *config);
static void config__cleanup_plugins(struct mosquitto__config *config);
#ifdef WITH_BRIDGE
static int config__check_bridges(struct mosquitto__config *config);
#endif

static void conf__set_cur_security_options(struct mosquitto__config *config, struct mosquitto__listener *cur_listener, struct mosquitto__security_options **security_options)
{
	if(config->per_listener_settings){
		(*security_options) = &cur_listener->security_options;
	}else{
		(*security_options) = &config->security_options;
	}
}

static int conf__attempt_resolve(const char *host, const char *text, unsigned int log, const char *msg)
{
	struct addrinfo gai_hints;
	struct addrinfo *gai_res;
	int rc;

	memset(&gai_hints, 0, sizeof(struct addrinfo));
	gai_hints.ai_family = AF_UNSPEC;
	gai_hints.ai_socktype = SOCK_STREAM;
	gai_res = NULL;
	rc = getaddrinfo(host, NULL, &gai_hints, &gai_res);
	if(gai_res){
		freeaddrinfo(gai_res);
	}
	if(rc != 0){
#ifndef WIN32
		if(rc == EAI_SYSTEM){
			if(errno == ENOENT){
				log__printf(NULL, log, "%s: Unable to resolve %s %s.", msg, text, host);
			}else{
				log__printf(NULL, log, "%s: Error resolving %s: %s.", msg, text, strerror(errno));
			}
		}else{
			log__printf(NULL, log, "%s: Error resolving %s: %s.", msg, text, gai_strerror(rc));
		}
#else
		if(rc == WSAHOST_NOT_FOUND){
			log__printf(NULL, log, "%s: Error resolving %s.", msg, text);
		}
#endif
		return MOSQ_ERR_INVAL;
	}
	return MOSQ_ERR_SUCCESS;
}


static void config__init_reload(struct mosquitto__config *config)
{
	int i;
	/* Set defaults */
	for(i=0; i<config->listener_count; i++){
		mosquitto__free(config->listeners[i].security_options.acl_file);
		config->listeners[i].security_options.acl_file = NULL;

		mosquitto__free(config->listeners[i].security_options.password_file);
		config->listeners[i].security_options.password_file = NULL;

		mosquitto__free(config->listeners[i].security_options.psk_file);
		config->listeners[i].security_options.psk_file = NULL;

		config->listeners[i].security_options.allow_anonymous = -1;
		config->listeners[i].security_options.allow_zero_length_clientid = true;
		config->listeners[i].security_options.auto_id_prefix = NULL;
		config->listeners[i].security_options.auto_id_prefix_len = 0;
	}

	config->local_only = true;
	config->allow_duplicate_messages = true;

	mosquitto__free(config->security_options.acl_file);
	config->security_options.acl_file = NULL;

	config->security_options.allow_anonymous = -1;
	config->security_options.allow_zero_length_clientid = true;
	config->security_options.auto_id_prefix = NULL;
	config->security_options.auto_id_prefix_len = 0;

	mosquitto__free(config->security_options.password_file);
	config->security_options.password_file = NULL;

	mosquitto__free(config->security_options.psk_file);
	config->security_options.psk_file = NULL;

	config->autosave_interval = 1800;
	config->autosave_on_changes = false;
	mosquitto__free(config->clientid_prefixes);
	config->connection_messages = true;
	config->clientid_prefixes = NULL;
	config->per_listener_settings = false;
	if(config->log_fptr){
		fclose(config->log_fptr);
		config->log_fptr = NULL;
	}
	mosquitto__free(config->log_file);
	config->log_file = NULL;

#if defined(WIN32) || defined(__CYGWIN__)
	if(service_handle){
		/* This is running as a Windows service. Default to no logging. Using
		 * stdout/stderr is forbidden because the first clients to connect will
		 * get log information sent to them for some reason. */
		config->log_dest = MQTT3_LOG_NONE;
	}else{
		config->log_dest = MQTT3_LOG_STDERR;
	}
#else
	config->log_facility = LOG_DAEMON;
	config->log_dest = MQTT3_LOG_STDERR | MQTT3_LOG_DLT;
	if(db.verbose){
		config->log_type = UINT_MAX;
	}else{
		config->log_type = MOSQ_LOG_ERR | MOSQ_LOG_WARNING | MOSQ_LOG_NOTICE | MOSQ_LOG_INFO;
	}
#endif
	config->log_timestamp = true;
	mosquitto__free(config->log_timestamp_format);
	config->log_timestamp_format = NULL;
	config->global_max_clients = -1;
	config->global_max_connections = -1;
	config->max_keepalive = 65535;
	config->max_packet_size = 0;
	config->max_inflight_messages = 20;
	config->max_queued_messages = 1000;
	config->max_inflight_bytes = 0;
	config->max_queued_bytes = 0;
	config->persistence = false;
	mosquitto__free(config->persistence_location);
	config->persistence_location = NULL;
	mosquitto__free(config->persistence_file);
	config->persistence_file = NULL;
	config->persistent_client_expiration = 0;
	config->queue_qos0_messages = false;
	config->retain_available = true;
	config->set_tcp_nodelay = false;
	config->sys_interval = 10;
	config->upgrade_outgoing_qos = false;
#ifdef WITH_WEBSOCKETS
	config->websockets_headers_size = 4096;
#endif

	config__cleanup_plugins(config);
}


static void config__cleanup_plugins(struct mosquitto__config *config)
{
	int i, j;
	struct mosquitto__auth_plugin_config *plug;

	if(config->security_options.auth_plugin_configs){
		for(i=0; i<config->security_options.auth_plugin_config_count; i++){
			plug = &config->security_options.auth_plugin_configs[i];
			mosquitto__free(plug->path);
			plug->path = NULL;

			if(plug->options){
				for(j=0; j<plug->option_count; j++){
					mosquitto__free(plug->options[j].key);
					mosquitto__free(plug->options[j].value);
				}
				mosquitto__free(plug->options);
				plug->options = NULL;
				plug->option_count = 0;
			}
		}
		mosquitto__free(config->security_options.auth_plugin_configs);
		config->security_options.auth_plugin_configs = NULL;
	}
}


void config__init(struct mosquitto__config *config)
{
	memset(config, 0, sizeof(struct mosquitto__config));
	config__init_reload(config);

	config->daemon = false;
	memset(&config->default_listener, 0, sizeof(struct mosquitto__listener));
	listener__set_defaults(&config->default_listener);
}

void config__cleanup(struct mosquitto__config *config)
{
	int i;
#ifdef WITH_WEBSOCKETS
	int j;
#endif

	mosquitto__free(config->clientid_prefixes);
	mosquitto__free(config->persistence_location);
	mosquitto__free(config->persistence_file);
	mosquitto__free(config->persistence_filepath);
	mosquitto__free(config->security_options.auto_id_prefix);
	mosquitto__free(config->security_options.acl_file);
	mosquitto__free(config->security_options.password_file);
	mosquitto__free(config->security_options.psk_file);
	mosquitto__free(config->pid_file);
	mosquitto__free(config->user);
	mosquitto__free(config->log_timestamp_format);
	if(config->listeners){
		for(i=0; i<config->listener_count; i++){
			mosquitto__free(config->listeners[i].host);
			mosquitto__free(config->listeners[i].bind_interface);
			mosquitto__free(config->listeners[i].mount_point);
			mosquitto__free(config->listeners[i].socks);
			mosquitto__free(config->listeners[i].security_options.auto_id_prefix);
			mosquitto__free(config->listeners[i].security_options.acl_file);
			mosquitto__free(config->listeners[i].security_options.password_file);
			mosquitto__free(config->listeners[i].security_options.psk_file);
#ifdef WITH_TLS
			mosquitto__free(config->listeners[i].cafile);
			mosquitto__free(config->listeners[i].capath);
			mosquitto__free(config->listeners[i].certfile);
			mosquitto__free(config->listeners[i].keyfile);
			mosquitto__free(config->listeners[i].ciphers);
			mosquitto__free(config->listeners[i].ciphers_tls13);
			mosquitto__free(config->listeners[i].psk_hint);
			mosquitto__free(config->listeners[i].crlfile);
			mosquitto__free(config->listeners[i].dhparamfile);
			mosquitto__free(config->listeners[i].tls_version);
			mosquitto__free(config->listeners[i].tls_engine);
			mosquitto__free(config->listeners[i].tls_engine_kpass_sha1);
#if defined(WITH_WEBSOCKETS) && WITH_WEBSOCKETS == WS_IS_LWS
			if(!config->listeners[i].ws_context) /* libwebsockets frees its own SSL_CTX */
#endif
			{
				SSL_CTX_free(config->listeners[i].ssl_ctx);
			}
#endif
#ifdef WITH_WEBSOCKETS
#  if WITH_WEBSOCKETS == WS_IS_LWS
			mosquitto__free(config->listeners[i].http_dir);
#  endif
			for(j=0; j<config->listeners[i].ws_origin_count; j++){
				mosquitto__free(config->listeners[i].ws_origins[j]);
			}
			mosquitto__free(config->listeners[i].ws_origins);
#endif
#ifdef WITH_UNIX_SOCKETS
			mosquitto__free(config->listeners[i].unix_socket_path);
#endif
		}
		mosquitto__free(config->listeners);
	}
#ifdef WITH_BRIDGE
	if(config->bridges){
		for(i=0; i<config->bridge_count; i++){
			config__bridge_cleanup(config->bridges[i]);
		}
		mosquitto__free(config->bridges);
	}
#endif
	config__cleanup_plugins(config);

	if(config->log_fptr){
		fclose(config->log_fptr);
		config->log_fptr = NULL;
	}
	if(config->log_file){
		mosquitto__free(config->log_file);
		config->log_file = NULL;
	}
}

#ifdef WITH_BRIDGE
void config__bridge_cleanup(struct mosquitto__bridge *bridge)
{
	int i;
	struct mosquitto__bridge_topic *cur_topic, *topic_tmp;

	if(bridge == NULL) return;

	mosquitto__free(bridge->name);
	if(bridge->addresses){
		for(i=0; i<bridge->address_count; i++){
			mosquitto__free(bridge->addresses[i].address);
		}
		mosquitto__free(bridge->addresses);
	}
	mosquitto__free(bridge->remote_clientid);
	mosquitto__free(bridge->remote_username);
	mosquitto__free(bridge->remote_password);
	mosquitto__free(bridge->local_clientid);
	mosquitto__free(bridge->local_username);
	mosquitto__free(bridge->local_password);
	if(bridge->topics){
		LL_FOREACH_SAFE(bridge->topics, cur_topic, topic_tmp){
			mosquitto__free(cur_topic->topic);
			mosquitto__free(cur_topic->local_prefix);
			mosquitto__free(cur_topic->remote_prefix);
			mosquitto__free(cur_topic->local_topic);
			mosquitto__free(cur_topic->remote_topic);
			LL_DELETE(bridge->topics, cur_topic);
			mosquitto__free(cur_topic);
		}
		mosquitto__free(bridge->topics);
	}
	mosquitto__free(bridge->notification_topic);
#ifdef WITH_TLS
	mosquitto__free(bridge->tls_version);
	mosquitto__free(bridge->tls_cafile);
	mosquitto__free(bridge->tls_alpn);
#ifdef FINAL_WITH_TLS_PSK
	mosquitto__free(bridge->tls_psk_identity);
	mosquitto__free(bridge->tls_psk);
#endif
#endif
	mosquitto__free(bridge);
}
#endif

static void print_usage(void)
{
	printf("mosquitto version %s\n\n", VERSION);
	printf("mosquitto is an MQTT v5.0/v3.1.1/v3.1 broker.\n\n");
	printf("Usage: mosquitto [-c config_file] [-d] [-h] [-p port] [-v]\n");
	printf("                 [--tls-keylog file]\n\n");
	printf(" -c : specify the broker config file.\n");
	printf(" -d : put the broker into the background after starting.\n");
	printf(" -h : display this help.\n");
	printf(" -p : start the broker listening on the specified port.\n");
	printf("      Not recommended in conjunction with the -c option.\n");
	printf(" -v : verbose mode - enable all logging types. This overrides\n");
	printf("      any logging options given in the config file.\n");
	printf(" --tls-keylog : Log TLS connection information to a file, to allow\n");
	printf("      debugging with e.g. wireshark. Do not use on a production\n");
	printf("      server.\n");
	printf("\nSee https://mosquitto.org/ for more information.\n\n");
}

int config__parse_args(struct mosquitto__config *config, int argc, char *argv[])
{
	int i;
	int port_tmp;

	for(i=1; i<argc; i++){
		if(!strcmp(argv[i], "-c") || !strcmp(argv[i], "--config-file")){
			if(i<argc-1){
				db.config_file = argv[i+1];

				if(config__read(config, false)){
					return MOSQ_ERR_INVAL;
				}
			}else{
				log__printf(NULL, MOSQ_LOG_ERR, "Error: -c argument given, but no config file specified.");
				return MOSQ_ERR_INVAL;
			}
			i++;
		}else if(!strcmp(argv[i], "-d") || !strcmp(argv[i], "--daemon")){
			config->daemon = true;
		}else if(!strcmp(argv[i], "-h") || !strcmp(argv[i], "--help")){
			print_usage();
			return MOSQ_ERR_INVAL;
		}else if(!strcmp(argv[i], "-p") || !strcmp(argv[i], "--port")){
			if(i<argc-1){
				port_tmp = atoi(argv[i+1]);
				if(port_tmp<1 || port_tmp>UINT16_MAX){
					log__printf(NULL, MOSQ_LOG_ERR, "Error: Invalid port specified (%d).", port_tmp);
					return MOSQ_ERR_INVAL;
				}else{
					if(config->cmd_port_count == CMD_PORT_LIMIT){
						log__printf(NULL, MOSQ_LOG_ERR, "Error: Only %d ports can be specified on the command line.", CMD_PORT_LIMIT);
						return MOSQ_ERR_INVAL;
					}
					config->cmd_port[config->cmd_port_count] = (uint16_t)port_tmp;
					config->cmd_port_count++;
				}
			}else{
				log__printf(NULL, MOSQ_LOG_ERR, "Error: -p argument given, but no port specified.");
				return MOSQ_ERR_INVAL;
			}
			i++;
		}else if(!strcmp(argv[i], "--tls-keylog")){
#ifdef WITH_TLS
			if(i<argc-1){
				db.tls_keylog = mosquitto_strdup(argv[i+1]);
				if(db.tls_keylog == NULL){
					log__printf(NULL, MOSQ_LOG_ERR, "Error: Out of memory.");
					return MOSQ_ERR_NOMEM;
				}
			}else{
				log__printf(NULL, MOSQ_LOG_ERR, "Error: --tls-keylog argument given, but no file specified.");
				return MOSQ_ERR_INVAL;
			}
			i++;
#else
			fprintf(stderr, "Error: TLS support not available so --tls-keylog is not available.\n");
			return MOSQ_ERR_INVAL;
#endif
		}else if(!strcmp(argv[i], "-v") || !strcmp(argv[i], "--verbose")){
			db.verbose = true;
		}else{
			fprintf(stderr, "Error: Unknown option '%s'.\n",argv[i]);
			print_usage();
			return MOSQ_ERR_INVAL;
		}
	}

	if(config->default_listener.bind_interface
#ifdef WITH_TLS
			|| config->default_listener.cafile
			|| config->default_listener.capath
			|| config->default_listener.certfile
			|| config->default_listener.keyfile
			|| config->default_listener.tls_engine
			|| config->default_listener.tls_keyform != mosq_k_pem
			|| config->default_listener.tls_engine_kpass_sha1
			|| config->default_listener.ciphers
			|| config->default_listener.ciphers_tls13
			|| config->default_listener.dhparamfile
			|| config->default_listener.psk_hint
			|| config->default_listener.require_certificate
			|| config->default_listener.crlfile
			|| config->default_listener.use_identity_as_username
			|| config->default_listener.use_subject_as_username
#endif
			|| config->default_listener.use_username_as_clientid
			|| config->default_listener.host
			|| config->default_listener.port
			|| config->default_listener.max_connections != -1
			|| config->default_listener.max_qos != 2
			|| config->default_listener.mount_point
			|| config->default_listener.protocol != mp_mqtt
			|| config->default_listener.socket_domain
			|| config->default_listener.security_options.password_file
			|| config->default_listener.security_options.psk_file
			|| config->default_listener.security_options.auth_plugin_config_count
			|| config->default_listener.security_options.allow_zero_length_clientid != true
			){

		config->listener_count++;
		config->listeners = mosquitto__realloc(config->listeners, sizeof(struct mosquitto__listener)*(size_t)config->listener_count);
		if(!config->listeners){
			log__printf(NULL, MOSQ_LOG_ERR, "Error: Out of memory.");
			return MOSQ_ERR_NOMEM;
		}
		memset(&config->listeners[config->listener_count-1], 0, sizeof(struct mosquitto__listener));
		if(config->default_listener.port){
			config->listeners[config->listener_count-1].port = config->default_listener.port;
		}else{
			config->listeners[config->listener_count-1].port = 1883;
		}
		if(config->default_listener.host){
			config->listeners[config->listener_count-1].host = config->default_listener.host;
		}else{
			config->listeners[config->listener_count-1].host = NULL;
		}
		if(config->default_listener.mount_point){
			config->listeners[config->listener_count-1].mount_point = config->default_listener.mount_point;
		}else{
			config->listeners[config->listener_count-1].mount_point = NULL;
		}
		config->listeners[config->listener_count-1].bind_interface = config->default_listener.bind_interface;
		config->listeners[config->listener_count-1].max_connections = config->default_listener.max_connections;
		config->listeners[config->listener_count-1].protocol = config->default_listener.protocol;
		config->listeners[config->listener_count-1].socket_domain = config->default_listener.socket_domain;
		config->listeners[config->listener_count-1].socks = NULL;
		config->listeners[config->listener_count-1].sock_count = 0;
		config->listeners[config->listener_count-1].client_count = 0;
		config->listeners[config->listener_count-1].use_username_as_clientid = config->default_listener.use_username_as_clientid;
		config->listeners[config->listener_count-1].max_qos = config->default_listener.max_qos;
		config->listeners[config->listener_count-1].max_topic_alias = config->default_listener.max_topic_alias;
		config->listeners[config->listener_count-1].max_topic_alias_broker = config->default_listener.max_topic_alias_broker;
#ifdef WITH_TLS
		config->listeners[config->listener_count-1].tls_version = config->default_listener.tls_version;
		config->listeners[config->listener_count-1].tls_engine = config->default_listener.tls_engine;
		config->listeners[config->listener_count-1].tls_keyform = config->default_listener.tls_keyform;
		config->listeners[config->listener_count-1].tls_engine_kpass_sha1 = config->default_listener.tls_engine_kpass_sha1;
		config->listeners[config->listener_count-1].cafile = config->default_listener.cafile;
		config->listeners[config->listener_count-1].capath = config->default_listener.capath;
		config->listeners[config->listener_count-1].certfile = config->default_listener.certfile;
		config->listeners[config->listener_count-1].keyfile = config->default_listener.keyfile;
		config->listeners[config->listener_count-1].ciphers = config->default_listener.ciphers;
		config->listeners[config->listener_count-1].ciphers_tls13 = config->default_listener.ciphers_tls13;
		config->listeners[config->listener_count-1].dhparamfile = config->default_listener.dhparamfile;
		config->listeners[config->listener_count-1].psk_hint = config->default_listener.psk_hint;
		config->listeners[config->listener_count-1].require_certificate = config->default_listener.require_certificate;
		config->listeners[config->listener_count-1].ssl_ctx = NULL;
		config->listeners[config->listener_count-1].crlfile = config->default_listener.crlfile;
		config->listeners[config->listener_count-1].use_identity_as_username = config->default_listener.use_identity_as_username;
		config->listeners[config->listener_count-1].use_subject_as_username = config->default_listener.use_subject_as_username;
#endif
		config->listeners[config->listener_count-1].security_options.acl_file = config->default_listener.security_options.acl_file;
		config->listeners[config->listener_count-1].security_options.password_file = config->default_listener.security_options.password_file;
		config->listeners[config->listener_count-1].security_options.psk_file = config->default_listener.security_options.psk_file;
		config->listeners[config->listener_count-1].security_options.auth_plugin_configs = config->default_listener.security_options.auth_plugin_configs;
		config->listeners[config->listener_count-1].security_options.auth_plugin_config_count = config->default_listener.security_options.auth_plugin_config_count;
		config->listeners[config->listener_count-1].security_options.allow_anonymous = config->default_listener.security_options.allow_anonymous;
		config->listeners[config->listener_count-1].security_options.allow_zero_length_clientid = config->default_listener.security_options.allow_zero_length_clientid;
	}

	/* Default to drop to mosquitto user if we are privileged and no user specified. */
	if(!config->user){
		config->user = mosquitto__strdup("mosquitto");
		if(config->user == NULL){
			return MOSQ_ERR_NOMEM;
		}
	}
	if(db.verbose){
		config->log_type = UINT_MAX;
	}
	return config__check(config);
}

static void config__copy(struct mosquitto__config *src, struct mosquitto__config *dest)
{
	int i;

	mosquitto__free(dest->security_options.acl_file);
	dest->security_options.acl_file = src->security_options.acl_file;

	dest->security_options.allow_anonymous = src->security_options.allow_anonymous;
	dest->security_options.allow_zero_length_clientid = src->security_options.allow_zero_length_clientid;

	mosquitto__free(dest->security_options.auto_id_prefix);
	dest->security_options.auto_id_prefix = src->security_options.auto_id_prefix;
	dest->security_options.auto_id_prefix_len = src->security_options.auto_id_prefix_len;

	mosquitto__free(dest->security_options.password_file);
	dest->security_options.password_file = src->security_options.password_file;

	mosquitto__free(dest->security_options.psk_file);
	dest->security_options.psk_file = src->security_options.psk_file;


	dest->allow_duplicate_messages = src->allow_duplicate_messages;


	dest->autosave_interval = src->autosave_interval;
	dest->autosave_on_changes = src->autosave_on_changes;

	mosquitto__free(dest->clientid_prefixes);
	dest->clientid_prefixes = src->clientid_prefixes;

	dest->connection_messages = src->connection_messages;
	dest->log_dest = src->log_dest;
	dest->log_facility = src->log_facility;
	dest->log_type = src->log_type;
	dest->log_timestamp = src->log_timestamp;

	mosquitto__free(dest->log_timestamp_format);
	dest->log_timestamp_format = src->log_timestamp_format;

	mosquitto__free(dest->log_file);
	dest->log_file = src->log_file;

	dest->message_size_limit = src->message_size_limit;

	dest->persistence = src->persistence;

	mosquitto__free(dest->persistence_location);
	dest->persistence_location = src->persistence_location;

	mosquitto__free(dest->persistence_file);
	dest->persistence_file = src->persistence_file;

	mosquitto__free(dest->persistence_filepath);
	dest->persistence_filepath = src->persistence_filepath;

	dest->persistent_client_expiration = src->persistent_client_expiration;


	dest->queue_qos0_messages = src->queue_qos0_messages;
	dest->sys_interval = src->sys_interval;
	dest->upgrade_outgoing_qos = src->upgrade_outgoing_qos;

#if defined(WITH_WEBSOCKETS) && WITH_WEBSOCKETS == WS_IS_LWS
	dest->websockets_log_level = src->websockets_log_level;
#endif

#ifdef WITH_BRIDGE
	for(i=0;i<dest->bridge_count;i++){
		if(dest->bridges[i]) config__bridge_cleanup(dest->bridges[i]);
	}
	mosquitto__free(dest->bridges);
	dest->bridges = src->bridges;
	dest->bridge_count = src->bridge_count;
#endif
}


int config__read(struct mosquitto__config *config, bool reload)
{
	int rc = MOSQ_ERR_SUCCESS;
	struct config_recurse cr;
	int lineno = 0;
#ifdef WITH_PERSISTENCE
	size_t len;
#endif
	struct mosquitto__config config_reload;
	int i;

	if(reload){
		memset(&config_reload, 0, sizeof(struct mosquitto__config));
	}

	cr.log_dest = MQTT3_LOG_NONE;
	cr.log_dest_set = 0;
	cr.log_type = MOSQ_LOG_NONE;
	cr.log_type_set = 0;

	if(!db.config_file) return 0;

	if(reload){
		/* Re-initialise appropriate config vars to default for reload. */
		config__init_reload(&config_reload);
		config_reload.listeners = config->listeners;
		config_reload.listener_count = config->listener_count;
		cur_security_options = NULL;
		rc = config__read_file(&config_reload, reload, db.config_file, &cr, 0, &lineno);
	}else{
		rc = config__read_file(config, reload, db.config_file, &cr, 0, &lineno);
	}
	if(rc){
		if(lineno > 0){
			log__printf(NULL, MOSQ_LOG_ERR, "Error found at %s:%d.", db.config_file, lineno);
		}
		return rc;
	}

	if(reload){
		config__copy(&config_reload, config);
	}

	/* If auth/access options are set and allow_anonymous not explicitly set, disallow anon. */
	if(config->local_only == true){
		config->security_options.allow_anonymous = true;
	}else{
		if(config->per_listener_settings){
			for(i=0; i<config->listener_count; i++){
				/* Default option if no security options set */
				if(config->listeners[i].security_options.allow_anonymous == -1){
					config->listeners[i].security_options.allow_anonymous = false;
				}
			}
		}else{
			if(config->security_options.allow_anonymous == -1){
				config->security_options.allow_anonymous = false;
			}
		}
	}
#ifdef WITH_PERSISTENCE
	if(config->persistence){
		if(!config->persistence_file){
			config->persistence_file = mosquitto__strdup("mosquitto.db");
			if(!config->persistence_file) return MOSQ_ERR_NOMEM;
		}
		mosquitto__free(config->persistence_filepath);
		if(config->persistence_location && strlen(config->persistence_location)){
			len = strlen(config->persistence_location) + strlen(config->persistence_file) + 2;
			config->persistence_filepath = mosquitto__malloc(len);
			if(!config->persistence_filepath) return MOSQ_ERR_NOMEM;
#ifdef WIN32
			snprintf(config->persistence_filepath, len, "%s\\%s", config->persistence_location, config->persistence_file);
#else
			snprintf(config->persistence_filepath, len, "%s/%s", config->persistence_location, config->persistence_file);
#endif
		}else{
			config->persistence_filepath = mosquitto__strdup(config->persistence_file);
			if(!config->persistence_filepath) return MOSQ_ERR_NOMEM;
		}
	}
#endif
	/* Default to drop to mosquitto user if no other user specified. This must
	 * remain here even though it is covered in config__parse_args() because this
	 * function may be called on its own. */
	if(!config->user){
		config->user = mosquitto__strdup("mosquitto");
	}

#ifdef WITH_BRIDGE
	for(i=0; i<config->bridge_count; i++){
		if(!config->bridges[i]->name){
			log__printf(NULL, MOSQ_LOG_ERR, "Error: Invalid bridge configuration: bridge name not defined.");
			return MOSQ_ERR_INVAL;
		}
		if(config->bridges[i]->addresses  == 0){
			log__printf(NULL, MOSQ_LOG_ERR, "Error: Invalid bridge configuration: no remote addresses defined.");
			return MOSQ_ERR_INVAL;
		}
		if(config->bridges[i]->topic_count == 0){
			log__printf(NULL, MOSQ_LOG_ERR, "Error: Invalid bridge configuration: no topics defined.");
			return MOSQ_ERR_INVAL;
		}
#ifdef FINAL_WITH_TLS_PSK
		if(config->bridges[i]->tls_psk && !config->bridges[i]->tls_psk_identity){
			log__printf(NULL, MOSQ_LOG_ERR, "Error: Invalid bridge configuration: missing bridge_identity.");
			return MOSQ_ERR_INVAL;
		}
		if(config->bridges[i]->tls_psk_identity && !config->bridges[i]->tls_psk){
			log__printf(NULL, MOSQ_LOG_ERR, "Error: Invalid bridge configuration: missing bridge_psk.");
			return MOSQ_ERR_INVAL;
		}
#endif
	}
#endif

	if(cr.log_dest_set){
		config->log_dest = cr.log_dest;
	}
	if(db.verbose){
		config->log_type = UINT_MAX;
	}else if(cr.log_type_set){
		config->log_type = cr.log_type;
	}
#ifdef WITH_BRIDGE
	return config__check_bridges(config);
#else
	return MOSQ_ERR_SUCCESS;
#endif
}


static int config__read_file_core(struct mosquitto__config *config, bool reload, struct config_recurse *cr, int level, int *lineno, FILE *fptr, char **buf, int *buflen)
{
	int rc;
	char *token;
	int tmp_int;
	char *saveptr = NULL;
#ifdef WITH_BRIDGE
	char *tmp_char;
	struct mosquitto__bridge *cur_bridge = NULL;
#endif
	struct mosquitto__auth_plugin_config *cur_auth_plugin_config = NULL;

	time_t expiration_mult;
	char *key;
	struct mosquitto__listener *cur_listener = &config->default_listener;
	int i;
	int lineno_ext = 0;
	size_t prefix_len;
	char **files;
	int file_count;
	size_t slen;
#ifdef WITH_TLS
	char *kpass_sha = NULL, *kpass_sha_bin = NULL;
	char *keyform ;
#endif
#ifdef WITH_WEBSOCKETS
	char **ws_origins = NULL;
#endif

	*lineno = 0;

	while(fgets_extending(buf, buflen, fptr)){
		(*lineno)++;
		if((*buf)[0] != '#' && (*buf)[0] != 10 && (*buf)[0] != 13){
			slen = strlen(*buf);
			if(slen == 0){
				continue;
			}
			while((*buf)[slen-1] == 10 || (*buf)[slen-1] == 13){
				(*buf)[slen-1] = 0;
				slen = strlen(*buf);
				if(slen == 0){
					continue;
				}
			}
			token = strtok_r((*buf), " ", &saveptr);
			if(token){
				if(!strcmp(token, "accept_protocol_version")){
					if(cur_listener == &config->default_listener){
						log__printf(NULL, MOSQ_LOG_ERR, "Error: You must define a listener before using the %s option.", "accept_protocol_version");
						return MOSQ_ERR_INVAL;
					}
					cur_listener->disable_protocol_v3 = true;
					cur_listener->disable_protocol_v4 = true;
					cur_listener->disable_protocol_v5 = true;
					if(saveptr == NULL){
						log__printf(NULL, MOSQ_LOG_ERR, "Error: Empty %s value in configuration.", "accept_protocol_version");
						return MOSQ_ERR_INVAL;
					}
					token = strtok_r(saveptr, ", \t", &saveptr);
					while(token){
						if(!strcmp(token, "3")){
							cur_listener->disable_protocol_v3 = false;
						}else if(!strcmp(token, "4")){
							cur_listener->disable_protocol_v4 = false;
						}else if(!strcmp(token, "5")){
							cur_listener->disable_protocol_v5 = false;
						}

						token = strtok_r(NULL, ", \t", &saveptr);
					}
				}else if(!strcmp(token, "acl_file")){
					conf__set_cur_security_options(config, cur_listener, &cur_security_options);
					if(reload){
						mosquitto__free(cur_security_options->acl_file);
						cur_security_options->acl_file = NULL;
					}
					if(conf__parse_string(&token, "acl_file", &cur_security_options->acl_file, &saveptr)) return MOSQ_ERR_INVAL;
				}else if(!strcmp(token, "address") || !strcmp(token, "addresses")){
#ifdef WITH_BRIDGE
					if(!cur_bridge || cur_bridge->addresses){
						log__printf(NULL, MOSQ_LOG_ERR, "Error: Invalid bridge configuration.");
						return MOSQ_ERR_INVAL;
					}
					while((token = strtok_r(NULL, " ", &saveptr))){
						if (token[0] == '#'){
							break;
						}
						cur_bridge->address_count++;
						cur_bridge->addresses = mosquitto__realloc(cur_bridge->addresses, sizeof(struct bridge_address)*(size_t)cur_bridge->address_count);
						if(!cur_bridge->addresses){
							log__printf(NULL, MOSQ_LOG_ERR, "Error: Out of memory.");
							return MOSQ_ERR_NOMEM;
						}
						cur_bridge->addresses[cur_bridge->address_count-1].address = token;
					}
					for(i=0; i<cur_bridge->address_count; i++){
						/* cur_bridge->addresses[i].address is now
						 * "address[:port]". If address is an IPv6 address,
						 * then port is required. We must check for the :
						 * backwards. */
						tmp_char = strrchr(cur_bridge->addresses[i].address, ':');
						if(tmp_char){
							/* Remove ':', so cur_bridge->addresses[i].address
							 * now just looks like the address. */
							tmp_char[0] = '\0';

							/* The remainder of the string */
							tmp_int = atoi(&tmp_char[1]);
							if(tmp_int < 1 || tmp_int > UINT16_MAX){
								log__printf(NULL, MOSQ_LOG_ERR, "Error: Invalid port value (%d).", tmp_int);
								return MOSQ_ERR_INVAL;
							}
							cur_bridge->addresses[i].port = (uint16_t)tmp_int;
						}else{
							cur_bridge->addresses[i].port = 1883;
						}
						/* This looks a bit weird, but isn't. Before this
						 * call, cur_bridge->addresses[i].address points
						 * to the tokenised part of the line, it will be
						 * reused in a future parse of a config line so we
						 * must duplicate it. */
						cur_bridge->addresses[i].address = mosquitto__strdup(cur_bridge->addresses[i].address);
						conf__attempt_resolve(cur_bridge->addresses[i].address, "bridge address", MOSQ_LOG_WARNING, "Warning");
					}
					if(cur_bridge->address_count == 0){
						log__printf(NULL, MOSQ_LOG_ERR, "Error: Empty address value in configuration.");
						return MOSQ_ERR_INVAL;
					}
#else
					log__printf(NULL, MOSQ_LOG_WARNING, "Warning: Bridge support not available.");
#endif
				}else if(!strcmp(token, "allow_anonymous")){
					conf__set_cur_security_options(config, cur_listener, &cur_security_options);
					if(conf__parse_bool(&token, "allow_anonymous", (bool *)&cur_security_options->allow_anonymous, &saveptr)) return MOSQ_ERR_INVAL;
				}else if(!strcmp(token, "allow_duplicate_messages")){
					log__printf(NULL, MOSQ_LOG_NOTICE, "The 'allow_duplicate_messages' option is now deprecated and will be removed in a future version. The behaviour will default to true.");
					if(conf__parse_bool(&token, "allow_duplicate_messages", &config->allow_duplicate_messages, &saveptr)) return MOSQ_ERR_INVAL;
				}else if(!strcmp(token, "allow_zero_length_clientid")){
					conf__set_cur_security_options(config, cur_listener, &cur_security_options);
					if(conf__parse_bool(&token, "allow_zero_length_clientid", &cur_security_options->allow_zero_length_clientid, &saveptr)) return MOSQ_ERR_INVAL;
				}else if(!strncmp(token, "auth_opt_", strlen("auth_opt_")) || !strncmp(token, "plugin_opt_", strlen("plugin_opt_"))){
					if(reload) continue; /* Auth plugin not currently valid for reloading. */
					if(!cur_auth_plugin_config){
						log__printf(NULL, MOSQ_LOG_ERR, "Error: An auth_opt_ option exists in the config file without an auth_plugin.");
						return MOSQ_ERR_INVAL;
					}
					if(!strncmp(token, "auth_opt_", strlen("auth_opt_"))){
						prefix_len = strlen("auth_opt_");
					}else{
						prefix_len = strlen("plugin_opt_");
					}
					if(strlen(token) < prefix_len + 3){
						/* auth_opt_ == 9, + one digit key == 10, + one space == 11, + one value == 12 */
						log__printf(NULL, MOSQ_LOG_ERR, "Error: Invalid auth_opt_ config option.");
						return MOSQ_ERR_INVAL;
					}
					key = mosquitto__strdup(&token[prefix_len]);
					if(!key){
						log__printf(NULL, MOSQ_LOG_ERR, "Error: Out of memory.");
						return MOSQ_ERR_NOMEM;
					}else if(STREMPTY(key)){
						log__printf(NULL, MOSQ_LOG_ERR, "Error: Invalid auth_opt_ config option.");
						mosquitto__free(key);
						return MOSQ_ERR_INVAL;
					}
					token += prefix_len+strlen(key)+1;
					while(token[0] == ' ' || token[0] == '\t'){
						token++;
					}
					if(token[0]){
						cur_auth_plugin_config->option_count++;
						cur_auth_plugin_config->options = mosquitto__realloc(cur_auth_plugin_config->options, (size_t)cur_auth_plugin_config->option_count*sizeof(struct mosquitto_auth_opt));
						if(!cur_auth_plugin_config->options){
							log__printf(NULL, MOSQ_LOG_ERR, "Error: Out of memory.");
							mosquitto__free(key);
							return MOSQ_ERR_NOMEM;
						}
						cur_auth_plugin_config->options[cur_auth_plugin_config->option_count-1].key = key;
						cur_auth_plugin_config->options[cur_auth_plugin_config->option_count-1].value = mosquitto__strdup(token);
						if(!cur_auth_plugin_config->options[cur_auth_plugin_config->option_count-1].value){
							log__printf(NULL, MOSQ_LOG_ERR, "Error: Out of memory.");
							return MOSQ_ERR_NOMEM;
						}
					}else{
						log__printf(NULL, MOSQ_LOG_ERR, "Error: Empty %s value in configuration.", key);
						mosquitto__free(key);
						return MOSQ_ERR_INVAL;
					}
				}else if(!strcmp(token, "auth_plugin") || !strcmp(token, "plugin") || !strcmp(token, "global_plugin")){
					if(reload) continue; /* plugin not currently valid for reloading. */
					if(!strcmp(token, "global_plugin")){
						cur_security_options = &db.config->security_options;
					}else{
						conf__set_cur_security_options(config, cur_listener, &cur_security_options);
					}

					cur_security_options->auth_plugin_configs = mosquitto__realloc(cur_security_options->auth_plugin_configs, (size_t)(cur_security_options->auth_plugin_config_count+1)*sizeof(struct mosquitto__auth_plugin_config));
					if(!cur_security_options->auth_plugin_configs){
						log__printf(NULL, MOSQ_LOG_ERR, "Error: Out of memory.");
						return MOSQ_ERR_NOMEM;
					}
					cur_auth_plugin_config = &cur_security_options->auth_plugin_configs[cur_security_options->auth_plugin_config_count];
					memset(cur_auth_plugin_config, 0, sizeof(struct mosquitto__auth_plugin_config));
					cur_auth_plugin_config->path = NULL;
					cur_auth_plugin_config->options = NULL;
					cur_auth_plugin_config->option_count = 0;
					cur_auth_plugin_config->deny_special_chars = true;
					cur_security_options->auth_plugin_config_count++;
					if(conf__parse_string(&token, "auth_plugin", &cur_auth_plugin_config->path, &saveptr)) return MOSQ_ERR_INVAL;
				}else if(!strcmp(token, "auth_plugin_deny_special_chars")){
					if(reload) continue; /* Auth plugin not currently valid for reloading. */
					if(!cur_auth_plugin_config){
						log__printf(NULL, MOSQ_LOG_ERR, "Error: An auth_plugin_deny_special_chars option exists in the config file without an auth_plugin.");
						return MOSQ_ERR_INVAL;
					}
					if(conf__parse_bool(&token, "auth_plugin_deny_special_chars", &cur_auth_plugin_config->deny_special_chars, &saveptr)) return MOSQ_ERR_INVAL;
				}else if(!strcmp(token, "auto_id_prefix")){
					conf__set_cur_security_options(config, cur_listener, &cur_security_options);
					if(conf__parse_string(&token, "auto_id_prefix", &cur_security_options->auto_id_prefix, &saveptr)) return MOSQ_ERR_INVAL;
					if(cur_security_options->auto_id_prefix){
						cur_security_options->auto_id_prefix_len = (uint16_t)strlen(cur_security_options->auto_id_prefix);
					}else{
						cur_security_options->auto_id_prefix_len = 0;
					}
				}else if(!strcmp(token, "autosave_interval")){
					if(conf__parse_int(&token, "autosave_interval", &config->autosave_interval, &saveptr)) return MOSQ_ERR_INVAL;
					if(config->autosave_interval < 0) config->autosave_interval = 0;
				}else if(!strcmp(token, "autosave_on_changes")){
					if(conf__parse_bool(&token, "autosave_on_changes", &config->autosave_on_changes, &saveptr)) return MOSQ_ERR_INVAL;
				}else if(!strcmp(token, "bind_address")){
					log__printf(NULL, MOSQ_LOG_NOTICE, "The 'bind_address' option is now deprecated and will be removed in a future version. The behaviour will default to true.");
					config->local_only = false;
					if(reload) continue; /* Listeners not valid for reloading. */
					if(conf__parse_string(&token, "default listener bind_address", &config->default_listener.host, &saveptr)) return MOSQ_ERR_INVAL;
					if(conf__attempt_resolve(config->default_listener.host, "bind_address", MOSQ_LOG_ERR, "Error")){
						return MOSQ_ERR_INVAL;
					}
				}else if(!strcmp(token, "bind_interface")){
#ifdef SO_BINDTODEVICE
					if(reload) continue; /* Listeners not valid for reloading. */
					if(conf__parse_string(&token, "bind_interface", &cur_listener->bind_interface, &saveptr)) return MOSQ_ERR_INVAL;
#else
					log__printf(NULL, MOSQ_LOG_ERR, "Error: bind_interface specified but socket option not available.");
					return MOSQ_ERR_INVAL;
#endif
				}else if(!strcmp(token, "bridge_attempt_unsubscribe")){
#ifdef WITH_BRIDGE
					if(!cur_bridge){
						log__printf(NULL, MOSQ_LOG_ERR, "Error: Invalid bridge configuration.");
						return MOSQ_ERR_INVAL;
					}
					if(conf__parse_bool(&token, "bridge_attempt_unsubscribe", &cur_bridge->attempt_unsubscribe, &saveptr)) return MOSQ_ERR_INVAL;
#else
					log__printf(NULL, MOSQ_LOG_WARNING, "Warning: Bridge support not available.");
#endif
				}else if(!strcmp(token, "bridge_cafile")){
#if defined(WITH_BRIDGE) && defined(WITH_TLS)
					if(!cur_bridge){
						log__printf(NULL, MOSQ_LOG_ERR, "Error: Invalid bridge configuration.");
						return MOSQ_ERR_INVAL;
					}
#ifdef FINAL_WITH_TLS_PSK
					if(cur_bridge->tls_psk_identity || cur_bridge->tls_psk){
						log__printf(NULL, MOSQ_LOG_ERR, "Error: Cannot use both certificate and psk encryption in a single bridge.");
						return MOSQ_ERR_INVAL;
					}
#endif
					if(conf__parse_string(&token, "bridge_cafile", &cur_bridge->tls_cafile, &saveptr)) return MOSQ_ERR_INVAL;
#else
					log__printf(NULL, MOSQ_LOG_WARNING, "Warning: Bridge and/or TLS support not available.");
#endif
				}else if(!strcmp(token, "bridge_alpn")){
#if defined(WITH_BRIDGE) && defined(WITH_TLS)
					if(!cur_bridge){
						log__printf(NULL, MOSQ_LOG_ERR, "Error: Invalid bridge configuration.");
						return MOSQ_ERR_INVAL;
					}
					if(conf__parse_string(&token, "bridge_alpn", &cur_bridge->tls_alpn, &saveptr)) return MOSQ_ERR_INVAL;
#else
					log__printf(NULL, MOSQ_LOG_WARNING, "Warning: Bridge and/or TLS support not available.");
#endif
				}else if(!strcmp(token, "bridge_ciphers")){
#if defined(WITH_BRIDGE) && defined(WITH_TLS)
					if(!cur_bridge){
						log__printf(NULL, MOSQ_LOG_ERR, "Error: Invalid bridge configuration.");
						return MOSQ_ERR_INVAL;
					}
					if(conf__parse_string(&token, "bridge_ciphers", &cur_bridge->tls_ciphers, &saveptr)) return MOSQ_ERR_INVAL;
#else
					log__printf(NULL, MOSQ_LOG_WARNING, "Warning: Bridge and/or TLS support not available.");
#endif
				}else if(!strcmp(token, "bridge_ciphers_tls1.3")){
#if defined(WITH_BRIDGE) && defined(WITH_TLS)
					if(!cur_bridge){
						log__printf(NULL, MOSQ_LOG_ERR, "Error: Invalid bridge configuration.");
						return MOSQ_ERR_INVAL;
					}
					if(conf__parse_string(&token, "bridge_ciphers_tls1.3", &cur_bridge->tls_13_ciphers, &saveptr)) return MOSQ_ERR_INVAL;
#else
					log__printf(NULL, MOSQ_LOG_WARNING, "Warning: Bridge and/or TLS support not available.");
#endif
				}else if(!strcmp(token, "bridge_bind_address")){
#if defined(WITH_BRIDGE) && defined(WITH_TLS)
					if(!cur_bridge){
						log__printf(NULL, MOSQ_LOG_ERR, "Error: Invalid bridge configuration.");
						return MOSQ_ERR_INVAL;
					}
					if(conf__parse_string(&token, "bridge_bind_address", &cur_bridge->bind_address, &saveptr)) return MOSQ_ERR_INVAL;
#else
					log__printf(NULL, MOSQ_LOG_WARNING, "Warning: Bridge support not available.");
#endif
				}else if(!strcmp(token, "bridge_capath")){
#if defined(WITH_BRIDGE) && defined(WITH_TLS)
					if(!cur_bridge){
						log__printf(NULL, MOSQ_LOG_ERR, "Error: Invalid bridge configuration.");
						return MOSQ_ERR_INVAL;
					}
#ifdef FINAL_WITH_TLS_PSK
					if(cur_bridge->tls_psk_identity || cur_bridge->tls_psk){
						log__printf(NULL, MOSQ_LOG_ERR, "Error: Cannot use both certificate and psk encryption in a single bridge.");
						return MOSQ_ERR_INVAL;
					}
#endif
					if(conf__parse_string(&token, "bridge_capath", &cur_bridge->tls_capath, &saveptr)) return MOSQ_ERR_INVAL;
#else
					log__printf(NULL, MOSQ_LOG_WARNING, "Warning: Bridge and/or TLS support not available.");
#endif
				}else if(!strcmp(token, "bridge_certfile")){
#if defined(WITH_BRIDGE) && defined(WITH_TLS)
					if(!cur_bridge){
						log__printf(NULL, MOSQ_LOG_ERR, "Error: Invalid bridge configuration.");
						return MOSQ_ERR_INVAL;
					}
#ifdef FINAL_WITH_TLS_PSK
					if(cur_bridge->tls_psk_identity || cur_bridge->tls_psk){
						log__printf(NULL, MOSQ_LOG_ERR, "Error: Cannot use both certificate and psk encryption in a single bridge.");
						return MOSQ_ERR_INVAL;
					}
#endif
					if(conf__parse_string(&token, "bridge_certfile", &cur_bridge->tls_certfile, &saveptr)) return MOSQ_ERR_INVAL;
#else
					log__printf(NULL, MOSQ_LOG_WARNING, "Warning: Bridge and/or TLS support not available.");
#endif
				}else if(!strcmp(token, "bridge_identity")){
#if defined(WITH_BRIDGE) && defined(FINAL_WITH_TLS_PSK)
					if(!cur_bridge){
						log__printf(NULL, MOSQ_LOG_ERR, "Error: Invalid bridge configuration.");
						return MOSQ_ERR_INVAL;
					}
					if(cur_bridge->tls_cafile || cur_bridge->tls_capath || cur_bridge->tls_certfile || cur_bridge->tls_keyfile){
						log__printf(NULL, MOSQ_LOG_ERR, "Error: Cannot use both certificate and identity encryption in a single bridge.");
						return MOSQ_ERR_INVAL;
					}
					if(conf__parse_string(&token, "bridge_identity", &cur_bridge->tls_psk_identity, &saveptr)) return MOSQ_ERR_INVAL;
#else
					log__printf(NULL, MOSQ_LOG_WARNING, "Warning: Bridge and/or TLS-PSK support not available.");
#endif
				}else if(!strcmp(token, "bridge_insecure")){
#if defined(WITH_BRIDGE) && defined(WITH_TLS)
					if(!cur_bridge){
						log__printf(NULL, MOSQ_LOG_ERR, "Error: Invalid bridge configuration.");
						return MOSQ_ERR_INVAL;
					}
					if(conf__parse_bool(&token, "bridge_insecure", &cur_bridge->tls_insecure, &saveptr)) return MOSQ_ERR_INVAL;
					if(cur_bridge->tls_insecure){
						log__printf(NULL, MOSQ_LOG_WARNING, "Warning: Bridge %s using insecure mode.", cur_bridge->name);
					}
#else
					log__printf(NULL, MOSQ_LOG_WARNING, "Warning: Bridge and/or TLS-PSK support not available.");
#endif
				}else if(!strcmp(token, "bridge_require_ocsp")){
#if defined(WITH_BRIDGE) && defined(WITH_TLS)
					if(!cur_bridge){
						log__printf(NULL, MOSQ_LOG_ERR, "Error: Invalid bridge configuration.");
						return MOSQ_ERR_INVAL;
					}
					if(conf__parse_bool(&token, "bridge_require_ocsp", &cur_bridge->tls_ocsp_required, &saveptr)) return MOSQ_ERR_INVAL;
#else
					log__printf(NULL, MOSQ_LOG_WARNING, "Warning: TLS support not available.");
#endif
				}else if(!strcmp(token, "bridge_max_packet_size")){
#if defined(WITH_BRIDGE)
					if(reload) continue; /* Bridges not valid for reloading. */
					if(!cur_bridge){
						log__printf(NULL, MOSQ_LOG_ERR, "Error: Invalid bridge configuration.");
						return MOSQ_ERR_INVAL;
					}
					if(conf__parse_int(&token, "bridge_max_packet_size", &tmp_int, &saveptr)) return MOSQ_ERR_INVAL;
					if(tmp_int < 0) tmp_int = 0;
					cur_bridge->maximum_packet_size = (uint32_t)tmp_int;
#else
					log__printf(NULL, MOSQ_LOG_WARNING, "Warning: Bridge support not available.");
#endif
				}else if(!strcmp(token, "bridge_max_topic_alias")){
#ifdef WITH_BRIDGE
					if(!cur_bridge){
						log__printf(NULL, MOSQ_LOG_ERR, "Error: Invalid bridge configuration.");
						return MOSQ_ERR_INVAL;
					}
					if(conf__parse_int(&token, "bridge_max_topic_alias", &tmp_int, &saveptr)) return MOSQ_ERR_INVAL;

					if(tmp_int < 0 || tmp_int > UINT16_MAX){
						log__printf(NULL, MOSQ_LOG_ERR, "Error: bridge_max_topic_alias must be > 0 and <= 65535.");
						return MOSQ_ERR_INVAL;
					}
					cur_bridge->max_topic_alias = (uint16_t)tmp_int;
#else
					log__printf(NULL, MOSQ_LOG_WARNING, "Warning: Bridge support not available.");
#endif
				}else if(!strcmp(token, "bridge_outgoing_retain")){
#if defined(WITH_BRIDGE)
					if(!cur_bridge){
						log__printf(NULL, MOSQ_LOG_ERR, "Error: Invalid bridge configuration.");
						return MOSQ_ERR_INVAL;
					}
					if(conf__parse_bool(&token, "bridge_outgoing_retain", &cur_bridge->outgoing_retain, &saveptr)) return MOSQ_ERR_INVAL;
#else
					log__printf(NULL, MOSQ_LOG_WARNING, "Warning: Bridge support not available.");
#endif
				}else if(!strcmp(token, "bridge_keyfile")){
#if defined(WITH_BRIDGE) && defined(WITH_TLS)
					if(!cur_bridge){
						log__printf(NULL, MOSQ_LOG_ERR, "Error: Invalid bridge configuration.");
						return MOSQ_ERR_INVAL;
					}
#ifdef FINAL_WITH_TLS_PSK
					if(cur_bridge->tls_psk_identity || cur_bridge->tls_psk){
						log__printf(NULL, MOSQ_LOG_ERR, "Error: Cannot use both certificate and psk encryption in a single bridge.");
						return MOSQ_ERR_INVAL;
					}
#endif
					if(conf__parse_string(&token, "bridge_keyfile", &cur_bridge->tls_keyfile, &saveptr)) return MOSQ_ERR_INVAL;
#else
					log__printf(NULL, MOSQ_LOG_WARNING, "Warning: Bridge and/or TLS support not available.");
#endif
				}else if(!strcmp(token, "bridge_protocol_version")){
#ifdef WITH_BRIDGE
					if(!cur_bridge){
						log__printf(NULL, MOSQ_LOG_ERR, "Error: Invalid bridge configuration.");
						return MOSQ_ERR_INVAL;
					}
					token = strtok_r(NULL, "", &saveptr);
					if(token){
						if(!strcmp(token, "mqttv31")){
							cur_bridge->protocol_version = mosq_p_mqtt31;
						}else if(!strcmp(token, "mqttv311")){
							cur_bridge->protocol_version = mosq_p_mqtt311;
						}else if(!strcmp(token, "mqttv50")){
							cur_bridge->protocol_version = mosq_p_mqtt5;
						}else{
							log__printf(NULL, MOSQ_LOG_ERR, "Error: Invalid bridge_protocol_version value (%s).", token);
							return MOSQ_ERR_INVAL;
						}
					}else{
						log__printf(NULL, MOSQ_LOG_ERR, "Error: Empty bridge_protocol_version value in configuration.");
						return MOSQ_ERR_INVAL;
					}
#else
					log__printf(NULL, MOSQ_LOG_WARNING, "Warning: Bridge support not available.");
#endif
				}else if(!strcmp(token, "bridge_psk")){
#if defined(WITH_BRIDGE) && defined(FINAL_WITH_TLS_PSK)
					if(!cur_bridge){
						log__printf(NULL, MOSQ_LOG_ERR, "Error: Invalid bridge configuration.");
						return MOSQ_ERR_INVAL;
					}
					if(cur_bridge->tls_cafile || cur_bridge->tls_capath || cur_bridge->tls_certfile || cur_bridge->tls_keyfile){
						log__printf(NULL, MOSQ_LOG_ERR, "Error: Cannot use both certificate and psk encryption in a single bridge.");
						return MOSQ_ERR_INVAL;
					}
					if(conf__parse_string(&token, "bridge_psk", &cur_bridge->tls_psk, &saveptr)) return MOSQ_ERR_INVAL;
#else
					log__printf(NULL, MOSQ_LOG_WARNING, "Warning: Bridge and/or TLS-PSK support not available.");
#endif
				}else if(!strcmp(token, "bridge_reload_type")){
#ifdef WITH_BRIDGE
					if(!cur_bridge){
						log__printf(NULL, MOSQ_LOG_ERR, "Error: Invalid bridge configuration.");
						return MOSQ_ERR_INVAL;
					}
					token = strtok_r(NULL, " ", &saveptr);
					if(token){
						if(!strcmp(token, "lazy")){
							cur_bridge->reload_type = brt_lazy;
						}else if(!strcmp(token, "immediate")){
							cur_bridge->reload_type = brt_immediate;
						}else{
							log__printf(NULL, MOSQ_LOG_ERR, "Error: Invalid bridge_reload_type value in configuration (%s).", token);
							return MOSQ_ERR_INVAL;
						}
					}else{
						log__printf(NULL, MOSQ_LOG_ERR, "Error: Empty bridge_reload_type value in configuration.");
						return MOSQ_ERR_INVAL;
					}
#else
					log__printf(NULL, MOSQ_LOG_WARNING, "Warning: Bridge support not available.");
#endif
				}else if(!strcmp(token, "bridge_tcp_keepalive")){
#ifdef WITH_BRIDGE
					if(!cur_bridge){
						log__printf(NULL, MOSQ_LOG_ERR, "Error: Invalid bridge configuration.");
						return MOSQ_ERR_INVAL;
					}

					if(conf__parse_int(&token, "bridge_tcp_keepalive_idle", &tmp_int, &saveptr)) return MOSQ_ERR_INVAL;
					if(tmp_int <= 0) {
						log__printf(NULL, MOSQ_LOG_ERR, "Error: invalid TCP keepalive idle value.");
						return MOSQ_ERR_INVAL;
					}
					cur_bridge->tcp_keepalive_idle = (unsigned int)tmp_int;

					if(conf__parse_int(&token, "bridge_tcp_keepalive_interval", &tmp_int, &saveptr)) return MOSQ_ERR_INVAL;
					if(tmp_int <= 0) {
						log__printf(NULL, MOSQ_LOG_ERR, "Error: invalid TCP keepalive interval value.");
						return MOSQ_ERR_INVAL;
					}
					cur_bridge->tcp_keepalive_interval = (unsigned int)tmp_int;

					if(conf__parse_int(&token, "bridge_tcp_keepalive_counter", &tmp_int, &saveptr)) return MOSQ_ERR_INVAL;
					if(tmp_int <= 0) {
						log__printf(NULL, MOSQ_LOG_ERR, "Error: invalid TCP keepalive counter value.");
						return MOSQ_ERR_INVAL;
					}
					cur_bridge->tcp_keepalive_counter = (unsigned int)tmp_int;
#else
					log__printf(NULL, MOSQ_LOG_WARNING, "Warning: Bridge support not available.");
#endif
				}else if(!strcmp(token, "bridge_tcp_user_timeout")){
#if defined(WITH_BRIDGE) && defined(WITH_TCP_USER_TIMEOUT)
					if(!cur_bridge){
						log__printf(NULL, MOSQ_LOG_ERR, "Error: Invalid bridge configuration.");
						return MOSQ_ERR_INVAL;
					}

					if(conf__parse_int(&token, "bridge_tcp_user_timeout", &tmp_int, &saveptr)) return MOSQ_ERR_INVAL;
					if(tmp_int < 0) {
						log__printf(NULL, MOSQ_LOG_ERR, "Error: invalid TCP user timeout value.");
						return MOSQ_ERR_INVAL;
					}
					cur_bridge->tcp_user_timeout = tmp_int;
#else
					log__printf(NULL, MOSQ_LOG_WARNING, "Warning: Bridge and/or TCP user timeout support not available.");
#endif
				}else if(!strcmp(token, "bridge_tls_version")){
#if defined(WITH_BRIDGE) && defined(WITH_TLS)
					if(!cur_bridge){
						log__printf(NULL, MOSQ_LOG_ERR, "Error: Invalid bridge configuration.");
						return MOSQ_ERR_INVAL;
					}
					if(conf__parse_string(&token, "bridge_tls_version", &cur_bridge->tls_version, &saveptr)) return MOSQ_ERR_INVAL;
#else
					log__printf(NULL, MOSQ_LOG_WARNING, "Warning: Bridge and/or TLS support not available.");
#endif
				}else if(!strcmp(token, "cafile")){
#if defined(WITH_TLS)
					if(reload) continue; /* Listeners not valid for reloading. */
					if(cur_listener->psk_hint){
						log__printf(NULL, MOSQ_LOG_ERR, "Error: Cannot use both certificate and psk encryption in a single listener.");
						return MOSQ_ERR_INVAL;
					}
					if(conf__parse_string(&token, "cafile", &cur_listener->cafile, &saveptr)) return MOSQ_ERR_INVAL;
#else
					log__printf(NULL, MOSQ_LOG_WARNING, "Warning: TLS support not available.");
#endif
				}else if(!strcmp(token, "capath")){
#ifdef WITH_TLS
					if(reload) continue; /* Listeners not valid for reloading. */
					if(conf__parse_string(&token, "capath", &cur_listener->capath, &saveptr)) return MOSQ_ERR_INVAL;
#else
					log__printf(NULL, MOSQ_LOG_WARNING, "Warning: TLS support not available.");
#endif
				}else if(!strcmp(token, "certfile")){
#ifdef WITH_TLS
					if(reload) continue; /* Listeners not valid for reloading. */
					if(cur_listener->psk_hint){
						log__printf(NULL, MOSQ_LOG_ERR, "Error: Cannot use both certificate and psk encryption in a single listener.");
						return MOSQ_ERR_INVAL;
					}
					if(conf__parse_string(&token, "certfile", &cur_listener->certfile, &saveptr)) return MOSQ_ERR_INVAL;
#else
					log__printf(NULL, MOSQ_LOG_WARNING, "Warning: TLS support not available.");
#endif
				}else if(!strcmp(token, "check_retain_source")){
					conf__set_cur_security_options(config, cur_listener, &cur_security_options);
					if(conf__parse_bool(&token, "check_retain_source", &config->check_retain_source, &saveptr)) return MOSQ_ERR_INVAL;
				}else if(!strcmp(token, "ciphers")){
#ifdef WITH_TLS
					if(reload) continue; /* Listeners not valid for reloading. */
					if(conf__parse_string(&token, "ciphers", &cur_listener->ciphers, &saveptr)) return MOSQ_ERR_INVAL;
#else
					log__printf(NULL, MOSQ_LOG_WARNING, "Warning: TLS support not available.");
#endif
				}else if(!strcmp(token, "ciphers_tls1.3")){
#if defined(WITH_TLS) && (!defined(LIBRESSL_VERSION_NUMBER) || LIBRESSL_VERSION_NUMBER > 0x3040000FL)
					if(reload) continue; /* Listeners not valid for reloading. */
					if(conf__parse_string(&token, "ciphers_tls1.3", &cur_listener->ciphers_tls13, &saveptr)) return MOSQ_ERR_INVAL;
#else
					log__printf(NULL, MOSQ_LOG_WARNING, "Warning: ciphers_tls1.3 support not available.");
#endif
				}else if(!strcmp(token, "clientid") || !strcmp(token, "remote_clientid")){
#ifdef WITH_BRIDGE
					if(!cur_bridge){
						log__printf(NULL, MOSQ_LOG_ERR, "Error: Invalid bridge configuration.");
						return MOSQ_ERR_INVAL;
					}
					if(conf__parse_string(&token, "bridge remote clientid", &cur_bridge->remote_clientid, &saveptr)) return MOSQ_ERR_INVAL;
#else
					log__printf(NULL, MOSQ_LOG_WARNING, "Warning: Bridge support not available.");
#endif
				}else if(!strcmp(token, "cleansession")){
#ifdef WITH_BRIDGE
					if(!cur_bridge){
						log__printf(NULL, MOSQ_LOG_ERR, "Error: Invalid bridge configuration.");
						return MOSQ_ERR_INVAL;
					}
					if(conf__parse_bool(&token, "cleansession", &cur_bridge->clean_start, &saveptr)) return MOSQ_ERR_INVAL;
#else
					log__printf(NULL, MOSQ_LOG_WARNING, "Warning: Bridge support not available.");
#endif
				}else if(!strcmp(token, "local_cleansession")){
#ifdef WITH_BRIDGE
					if(!cur_bridge){
						log__printf(NULL, MOSQ_LOG_ERR, "Error: Invalid bridge configuration.");
						return MOSQ_ERR_INVAL;
					}
					if(conf__parse_bool(&token, "local_cleansession", (bool *) &cur_bridge->clean_start_local, &saveptr)) return MOSQ_ERR_INVAL;
#else
					log__printf(NULL, MOSQ_LOG_WARNING, "Warning: Bridge support not available.");
#endif
				}else if(!strcmp(token, "clientid_prefixes")){
					log__printf(NULL, MOSQ_LOG_NOTICE, "The 'clientid_prefixes' option is now deprecated and will be removed in a future version.");
					if(reload){
						mosquitto__free(config->clientid_prefixes);
						config->clientid_prefixes = NULL;
					}
					if(conf__parse_string(&token, "clientid_prefixes", &config->clientid_prefixes, &saveptr)) return MOSQ_ERR_INVAL;
				}else if(!strcmp(token, "connection")){
#ifdef WITH_BRIDGE
					token = strtok_r(NULL, " ", &saveptr);
					if(token){
						/* Check for existing bridge name. */
						for(i=0; i<config->bridge_count; i++){
							if(!strcmp(config->bridges[i]->name, token)){
								log__printf(NULL, MOSQ_LOG_ERR, "Error: Duplicate bridge name \"%s\".", token);
								return MOSQ_ERR_INVAL;
							}
						}

						config->bridge_count++;
						config->bridges = mosquitto__realloc(config->bridges, (size_t)config->bridge_count*sizeof(struct mosquitto__bridge *));
						if(!config->bridges){
							log__printf(NULL, MOSQ_LOG_ERR, "Error: Out of memory.");
							return MOSQ_ERR_NOMEM;
						}
						cur_bridge = mosquitto__malloc(sizeof(struct mosquitto__bridge));
						if(!cur_bridge){
							log__printf(NULL, MOSQ_LOG_ERR, "Error: Out of memory.");
							return MOSQ_ERR_NOMEM;
						}

						config->bridges[config->bridge_count-1] = cur_bridge;

						memset(cur_bridge, 0, sizeof(struct mosquitto__bridge));
						cur_bridge->name = mosquitto__strdup(token);
						if(!cur_bridge->name){
							log__printf(NULL, MOSQ_LOG_ERR, "Error: Out of memory.");
							return MOSQ_ERR_NOMEM;
						}
						cur_bridge->keepalive = 60;
						cur_bridge->notifications = true;
						cur_bridge->notifications_local_only = false;
						cur_bridge->start_type = bst_automatic;
						cur_bridge->idle_timeout = 60;
						cur_bridge->restart_timeout = 0;
						cur_bridge->backoff_base = 5;
						cur_bridge->backoff_cap = 30;
						cur_bridge->threshold = 10;
						cur_bridge->try_private = true;
						cur_bridge->attempt_unsubscribe = true;
						cur_bridge->protocol_version = mosq_p_mqtt311;
						cur_bridge->primary_retry_sock = INVALID_SOCKET;
						cur_bridge->outgoing_retain = true;
						cur_bridge->clean_start_local = -1;
						cur_bridge->reload_type = brt_lazy;
						cur_bridge->max_topic_alias = 10;
#ifdef WITH_TCP_USER_TIMEOUT
						cur_bridge->tcp_user_timeout = -1;
#endif
					}else{
						log__printf(NULL, MOSQ_LOG_ERR, "Error: Empty connection value in configuration.");
						return MOSQ_ERR_INVAL;
					}
#else
					log__printf(NULL, MOSQ_LOG_WARNING, "Warning: Bridge support not available.");
#endif
				}else if(!strcmp(token, "connection_messages")){
					if(conf__parse_bool(&token, token, &config->connection_messages, &saveptr)) return MOSQ_ERR_INVAL;
				}else if(!strcmp(token, "crlfile")){
#ifdef WITH_TLS
					if(reload) continue; /* Listeners not valid for reloading. */
					if(conf__parse_string(&token, "crlfile", &cur_listener->crlfile, &saveptr)) return MOSQ_ERR_INVAL;
#else
					log__printf(NULL, MOSQ_LOG_WARNING, "Warning: TLS support not available.");
#endif
				}else if(!strcmp(token, "dhparamfile")){
#ifdef WITH_TLS
					if(reload) continue; /* Listeners not valid for reloading. */
					if(conf__parse_string(&token, "dhparamfile", &cur_listener->dhparamfile, &saveptr)) return MOSQ_ERR_INVAL;
#else
					log__printf(NULL, MOSQ_LOG_WARNING, "Warning: TLS support not available.");
#endif
				}else if(!strcmp(token, "disable_client_cert_date_checks")){
#ifdef WITH_TLS
					if(cur_listener == &config->default_listener){
						log__printf(NULL, MOSQ_LOG_ERR, "Error: You must define a listener before using the %s option.", "disable_client_cert_date_checks");
						return MOSQ_ERR_INVAL;
					}
					if(conf__parse_bool(&token, "disable_client_cert_date_checks", &cur_listener->disable_client_cert_date_checks, &saveptr)) return MOSQ_ERR_INVAL;
#else
					log__printf(NULL, MOSQ_LOG_WARNING, "Warning: TLS support not available.");
#endif
				}else if(!strcmp(token, "enable_control_api")){
#ifdef WITH_CONTROL
					if(conf__parse_bool(&token, "enable_control_api", &config->enable_control_api, &saveptr)) return MOSQ_ERR_INVAL;
#else
					log__printf(NULL, MOSQ_LOG_WARNING, "Warning: $CONTROL support not available (enable_control_api).");
#endif
				}else if(!strcmp(token, "global_max_clients")){
					if(conf__parse_int(&token, "global_max_clients", &config->global_max_clients, &saveptr)) return MOSQ_ERR_INVAL;
				}else if(!strcmp(token, "global_max_connections")){
					if(conf__parse_int(&token, "global_max_connections", &config->global_max_connections, &saveptr)) return MOSQ_ERR_INVAL;
				}else if(!strcmp(token, "http_dir")){
#ifdef WITH_WEBSOCKETS
#  if WITH_WEBSOCKETS == WS_IS_LWS
					if(reload) continue; /* Listeners not valid for reloading. */
					if(conf__parse_string(&token, "http_dir", &cur_listener->http_dir, &saveptr)) return MOSQ_ERR_INVAL;
					log__printf(NULL, MOSQ_LOG_WARNING, "Warning: http_dir support will be removed when support for libwebsockets is removed in a future version.");
#  else
					log__printf(NULL, MOSQ_LOG_WARNING, "Warning: Builtin websockets does not support the `http_dir` option.");
					log__printf(NULL, MOSQ_LOG_WARNING, "Warning: Recompile using libwebsockets support if this is important to you, but be aware support will be completely removed in a future version.");
#  endif
#else
					log__printf(NULL, MOSQ_LOG_WARNING, "Warning: Websockets support not available.");
#endif
				}else if(!strcmp(token, "idle_timeout")){
#ifdef WITH_BRIDGE
					if(!cur_bridge){
						log__printf(NULL, MOSQ_LOG_ERR, "Error: Invalid bridge configuration.");
						return MOSQ_ERR_INVAL;
					}
					if(conf__parse_int(&token, "idle_timeout", &cur_bridge->idle_timeout, &saveptr)) return MOSQ_ERR_INVAL;
					if(cur_bridge->idle_timeout < 1){
						log__printf(NULL, MOSQ_LOG_NOTICE, "idle_timeout interval too low, using 1 second.");
						cur_bridge->idle_timeout = 1;
					}
#else
					log__printf(NULL, MOSQ_LOG_WARNING, "Warning: Bridge support not available.");
#endif
				}else if(!strcmp(token, "include_dir")){
					if(level == 0){
						/* Only process include_dir from the main config file. */
						token = strtok_r(NULL, "", &saveptr);
						if(!token){
							log__printf(NULL, MOSQ_LOG_ERR, "Error: Empty include_dir value in configuration.");
							return 1;
						}

						rc = config__get_dir_files(token, &files, &file_count);
						if(rc) return rc;

						for(i=0; i<file_count; i++){
							log__printf(NULL, MOSQ_LOG_INFO, "Loading config file %s", files[i]);

							rc = config__read_file(config, reload, files[i], cr, level+1, &lineno_ext);
							if(rc){
								if(lineno_ext > 0){
									log__printf(NULL, MOSQ_LOG_ERR, "Error found at %s:%d.", files[i], lineno_ext);
								}
								/* Free happens below */
								break;
							}
						}
						for(i=0; i<file_count; i++){
							mosquitto__free(files[i]);
						}
						mosquitto__free(files);
						if(rc) return rc; /* This returns if config__read_file() fails above */
					}
				}else if(!strcmp(token, "keepalive_interval")){
#ifdef WITH_BRIDGE
					if(!cur_bridge){
						log__printf(NULL, MOSQ_LOG_ERR, "Error: Invalid bridge configuration.");
						return MOSQ_ERR_INVAL;
					}
					if(conf__parse_int(&token, "keepalive_interval", &tmp_int, &saveptr)) return MOSQ_ERR_INVAL;
					if(tmp_int > UINT16_MAX){
						log__printf(NULL, MOSQ_LOG_ERR, "Error: Bridge keepalive value too high.");
						return MOSQ_ERR_INVAL;
					}
					if(tmp_int < 5){
						log__printf(NULL, MOSQ_LOG_NOTICE, "keepalive interval too low, using 5 seconds.");
						tmp_int = 5;
					}
					cur_bridge->keepalive = (uint16_t)tmp_int;
#else
					log__printf(NULL, MOSQ_LOG_WARNING, "Warning: Bridge support not available.");
#endif
				}else if(!strcmp(token, "keyfile")){
#ifdef WITH_TLS
					if(reload) continue; /* Listeners not valid for reloading. */
					if(conf__parse_string(&token, "keyfile", &cur_listener->keyfile, &saveptr)) return MOSQ_ERR_INVAL;
#else
					log__printf(NULL, MOSQ_LOG_WARNING, "Warning: TLS support not available.");
#endif
				}else if(!strcmp(token, "listener")){
					config->local_only = false;
					token = strtok_r(NULL, " ", &saveptr);
					if(token){
						tmp_int = atoi(token);
#ifdef WITH_UNIX_SOCKETS
						if(tmp_int < 0 || tmp_int > UINT16_MAX){
#else
						if(tmp_int < 1 || tmp_int > UINT16_MAX){
#endif
							log__printf(NULL, MOSQ_LOG_ERR, "Error: Invalid port value (%d).", tmp_int);
							return MOSQ_ERR_INVAL;
						}

						/* Look for bind address / unix socket path */
						token = strtok_r(NULL, " ", &saveptr);
						if (token != NULL && token[0] == '#'){
							token = NULL;
						}

						if(tmp_int == 0 && token == NULL){
							log__printf(NULL, MOSQ_LOG_ERR, "Error: A listener with port 0 must provide a Unix socket path.");
							return MOSQ_ERR_INVAL;
						}

						if(reload){
							/* We reload listeners settings based on port number/unix socket path.
							 * If the port number/unix path doesn't already exist, exit with a complaint. */
							cur_listener = NULL;
#ifdef WITH_UNIX_SOCKETS
							if(tmp_int == 0){
								for(i=0; i<config->listener_count; i++){
									if(config->listeners[i].unix_socket_path != NULL
											&& strcmp(config->listeners[i].unix_socket_path, token) == 0){

										cur_listener = &config->listeners[i];
										break;
									}
								}
							}else
#endif
							{
								for(i=0; i<config->listener_count; i++){
									if(config->listeners[i].port == tmp_int){
										/* Now check we have a matching bind address, if defined */
										if(config->listeners[i].host){
											if(token && !strcmp(config->listeners[i].host, token)){
												/* They both have a bind address, and they match */
												cur_listener = &config->listeners[i];
												break;
											}
										}else{
											if(token == NULL){
												/* Neither this config nor the new config have a bind address,
												 * so they match. */
												cur_listener = &config->listeners[i];
												break;
											}
										}
									}
								}
							}
							if(!cur_listener){
								log__printf(NULL, MOSQ_LOG_ERR, "Error: It is not currently possible to add/remove listeners when reloading the config file.");
								return MOSQ_ERR_INVAL;
							}
						}else{
							config->listener_count++;
							config->listeners = mosquitto__realloc(config->listeners, sizeof(struct mosquitto__listener)*(size_t)config->listener_count);
							if(!config->listeners){
								log__printf(NULL, MOSQ_LOG_ERR, "Error: Out of memory.");
								return MOSQ_ERR_NOMEM;
							}
							cur_listener = &config->listeners[config->listener_count-1];
							memset(cur_listener, 0, sizeof(struct mosquitto__listener));
						}

						listener__set_defaults(cur_listener);
						cur_listener->port = (uint16_t)tmp_int;

						mosquitto__free(cur_listener->host);
						cur_listener->host = NULL;

#ifdef WITH_UNIX_SOCKETS
						mosquitto__free(cur_listener->unix_socket_path);
						cur_listener->unix_socket_path = NULL;
#endif

						if(token){
#ifdef WITH_UNIX_SOCKETS
							if(cur_listener->port == 0){
								cur_listener->unix_socket_path = mosquitto__strdup(token);
							}else
#endif
							{
								cur_listener->host = mosquitto__strdup(token);
							}
						}
					}else{
						log__printf(NULL, MOSQ_LOG_ERR, "Error: Empty listener value in configuration.");
						return MOSQ_ERR_INVAL;
					}
				}else if(!strcmp(token, "local_clientid")){
#ifdef WITH_BRIDGE
					if(!cur_bridge){
						log__printf(NULL, MOSQ_LOG_ERR, "Error: Invalid bridge configuration.");
						return MOSQ_ERR_INVAL;
					}
					if(conf__parse_string(&token, "bridge local clientd", &cur_bridge->local_clientid, &saveptr)) return MOSQ_ERR_INVAL;
#else
					log__printf(NULL, MOSQ_LOG_WARNING, "Warning: Bridge support not available.");
#endif
				}else if(!strcmp(token, "local_password")){
#ifdef WITH_BRIDGE
					if(!cur_bridge){
						log__printf(NULL, MOSQ_LOG_ERR, "Error: Invalid bridge configuration.");
						return MOSQ_ERR_INVAL;
					}
					if(conf__parse_string(&token, "bridge local_password", &cur_bridge->local_password, &saveptr)) return MOSQ_ERR_INVAL;
#else
					log__printf(NULL, MOSQ_LOG_WARNING, "Warning: Bridge support not available.");
#endif
				}else if(!strcmp(token, "local_username")){
#ifdef WITH_BRIDGE
					if(!cur_bridge){
						log__printf(NULL, MOSQ_LOG_ERR, "Error: Invalid bridge configuration.");
						return MOSQ_ERR_INVAL;
					}
					if(conf__parse_string(&token, "bridge local_username", &cur_bridge->local_username, &saveptr)) return MOSQ_ERR_INVAL;
#else
					log__printf(NULL, MOSQ_LOG_WARNING, "Warning: Bridge support not available.");
#endif
				}else if(!strcmp(token, "log_dest")){
					token = strtok_r(NULL, " ", &saveptr);
					if(token){
						cr->log_dest_set = 1;
						if(!strcmp(token, "none")){
							cr->log_dest = MQTT3_LOG_NONE;
						}else if(!strcmp(token, "syslog")){
							cr->log_dest |= MQTT3_LOG_SYSLOG;
						}else if(!strcmp(token, "stdout")){
							cr->log_dest |= MQTT3_LOG_STDOUT;
						}else if(!strcmp(token, "stderr")){
							cr->log_dest |= MQTT3_LOG_STDERR;
						}else if(!strcmp(token, "topic")){
							cr->log_dest |= MQTT3_LOG_TOPIC;
						}else if(!strcmp(token, "dlt")){
							cr->log_dest |= MQTT3_LOG_DLT;
						}else if(!strcmp(token, "file")){
							cr->log_dest |= MQTT3_LOG_FILE;
							if(config->log_fptr || config->log_file){
								log__printf(NULL, MOSQ_LOG_ERR, "Error: Duplicate \"log_dest file\" value.");
								return MOSQ_ERR_INVAL;
							}
							/* Get remaining string. */
							token = &token[strlen(token)+1];
							while(token[0] == ' ' || token[0] == '\t'){
								token++;
							}
							if(token[0]){
								config->log_file = mosquitto__strdup(token);
								if(!config->log_file){
									log__printf(NULL, MOSQ_LOG_ERR, "Error: Out of memory.");
									return MOSQ_ERR_NOMEM;
								}
							}else{
								log__printf(NULL, MOSQ_LOG_ERR, "Error: Empty \"log_dest file\" value in configuration.");
								return MOSQ_ERR_INVAL;
							}
						}else{
							log__printf(NULL, MOSQ_LOG_ERR, "Error: Invalid log_dest value (%s).", token);
							return MOSQ_ERR_INVAL;
						}
#if defined(WIN32) || defined(__CYGWIN__)
						if(service_handle){
							if(cr->log_dest == MQTT3_LOG_STDOUT || cr->log_dest == MQTT3_LOG_STDERR){
								log__printf(NULL, MOSQ_LOG_ERR, "Error: Cannot log to stdout/stderr when running as a Windows service.");
								return MOSQ_ERR_INVAL;
							}
						}
#endif
					}else{
						log__printf(NULL, MOSQ_LOG_ERR, "Error: Empty log_dest value in configuration.");
						return MOSQ_ERR_INVAL;
					}
				}else if(!strcmp(token, "log_facility")){
#if defined(WIN32) || defined(__CYGWIN__)
					log__printf(NULL, MOSQ_LOG_WARNING, "Warning: log_facility not supported on Windows.");
#else
					if(conf__parse_int(&token, "log_facility", &tmp_int, &saveptr)) return MOSQ_ERR_INVAL;
					switch(tmp_int){
						case 0:
							config->log_facility = LOG_LOCAL0;
							break;
						case 1:
							config->log_facility = LOG_LOCAL1;
							break;
						case 2:
							config->log_facility = LOG_LOCAL2;
							break;
						case 3:
							config->log_facility = LOG_LOCAL3;
							break;
						case 4:
							config->log_facility = LOG_LOCAL4;
							break;
						case 5:
							config->log_facility = LOG_LOCAL5;
							break;
						case 6:
							config->log_facility = LOG_LOCAL6;
							break;
						case 7:
							config->log_facility = LOG_LOCAL7;
							break;
						default:
							log__printf(NULL, MOSQ_LOG_ERR, "Error: Invalid log_facility value (%d).", tmp_int);
							return MOSQ_ERR_INVAL;
					}
#endif
				}else if(!strcmp(token, "log_timestamp")){
					if(conf__parse_bool(&token, token, &config->log_timestamp, &saveptr)) return MOSQ_ERR_INVAL;
				}else if(!strcmp(token, "log_timestamp_format")){
					if(conf__parse_string(&token, token, &config->log_timestamp_format, &saveptr)) return MOSQ_ERR_INVAL;
				}else if(!strcmp(token, "log_type")){
					token = strtok_r(NULL, " ", &saveptr);
					if(token){
						cr->log_type_set = 1;
						if(!strcmp(token, "none")){
							cr->log_type = MOSQ_LOG_NONE;
						}else if(!strcmp(token, "information")){
							cr->log_type |= MOSQ_LOG_INFO;
						}else if(!strcmp(token, "notice")){
							cr->log_type |= MOSQ_LOG_NOTICE;
						}else if(!strcmp(token, "warning")){
							cr->log_type |= MOSQ_LOG_WARNING;
						}else if(!strcmp(token, "error")){
							cr->log_type |= MOSQ_LOG_ERR;
						}else if(!strcmp(token, "debug")){
							cr->log_type |= MOSQ_LOG_DEBUG;
						}else if(!strcmp(token, "subscribe")){
							cr->log_type |= MOSQ_LOG_SUBSCRIBE;
						}else if(!strcmp(token, "unsubscribe")){
							cr->log_type |= MOSQ_LOG_UNSUBSCRIBE;
						}else if(!strcmp(token, "internal")){
							cr->log_type |= MOSQ_LOG_INTERNAL;
#ifdef WITH_WEBSOCKETS
						}else if(!strcmp(token, "websockets")){
							cr->log_type |= MOSQ_LOG_WEBSOCKETS;
#endif
						}else if(!strcmp(token, "all")){
							cr->log_type = MOSQ_LOG_ALL;
						}else{
							log__printf(NULL, MOSQ_LOG_ERR, "Error: Invalid log_type value (%s).", token);
							return MOSQ_ERR_INVAL;
						}
					}else{
						log__printf(NULL, MOSQ_LOG_ERR, "Error: Empty log_type value in configuration.");
					}
				}else if(!strcmp(token, "max_connections")){
					if(reload) continue; /* Listeners not valid for reloading. */
					token = strtok_r(NULL, " ", &saveptr);
					if(token){
						cur_listener->max_connections = atoi(token);
						if(cur_listener->max_connections < 0) cur_listener->max_connections = -1;
					}else{
						log__printf(NULL, MOSQ_LOG_ERR, "Error: Empty max_connections value in configuration.");
					}
				}else if(!strcmp(token, "maximum_qos") || !strcmp(token, "max_qos")){
					if(reload) continue; /* Listeners not valid for reloading. */
					if(conf__parse_int(&token, token, &tmp_int, &saveptr)) return MOSQ_ERR_INVAL;
					if(tmp_int < 0 || tmp_int > 2){
						log__printf(NULL, MOSQ_LOG_ERR, "Error: max_qos must be between 0 and 2 inclusive.");
						return MOSQ_ERR_INVAL;
					}
					cur_listener->max_qos = (uint8_t)tmp_int;
				}else if(!strcmp(token, "max_inflight_bytes")){
					if(conf__parse_int(&token, "max_inflight_bytes", &tmp_int, &saveptr)) return MOSQ_ERR_INVAL;
					if(tmp_int < 0) tmp_int = 0;
					config->max_inflight_bytes = (size_t)tmp_int;
				}else if(!strcmp(token, "max_inflight_messages")){
					if(conf__parse_int(&token, "max_inflight_messages", &tmp_int, &saveptr)) return MOSQ_ERR_INVAL;
					if(tmp_int < 0 || tmp_int == UINT16_MAX){
						tmp_int = 0;
					}else if(tmp_int > UINT16_MAX){
						log__printf(NULL, MOSQ_LOG_ERR, "Error: max_inflight_messages must be <= 65535.");
						return MOSQ_ERR_INVAL;
					}
					config->max_inflight_messages = (uint16_t)tmp_int;
				}else if(!strcmp(token, "max_keepalive")){
<<<<<<< HEAD
					if(conf__parse_int(&token, "max_keepalive", &tmp_int, &saveptr)) return MOSQ_ERR_INVAL;
					if(tmp_int < 10 || tmp_int > UINT16_MAX){
=======
					if(conf__parse_int(&token, "max_keepalive", &tmp_int, saveptr)) return MOSQ_ERR_INVAL;
					if(tmp_int < 0 || tmp_int > UINT16_MAX){
>>>>>>> d5970ca9
						log__printf(NULL, MOSQ_LOG_ERR, "Error: Invalid max_keepalive value (%d).", tmp_int);
						return MOSQ_ERR_INVAL;
					}
					config->max_keepalive = (uint16_t)tmp_int;
				}else if(!strcmp(token, "max_packet_size")){
					if(conf__parse_int(&token, "max_packet_size", &tmp_int, &saveptr)) return MOSQ_ERR_INVAL;
					if(tmp_int < 20){
						log__printf(NULL, MOSQ_LOG_ERR, "Error: Invalid max_packet_size value (%d).", tmp_int);
						return MOSQ_ERR_INVAL;
					}
					config->max_packet_size = (uint32_t)tmp_int;
				}else if(!strcmp(token, "max_queued_bytes")){
					if(conf__parse_int(&token, "max_queued_bytes", &tmp_int, &saveptr)) return MOSQ_ERR_INVAL;
					if(tmp_int < 0) tmp_int = 0;
					config->max_queued_bytes = (size_t)tmp_int;
				}else if(!strcmp(token, "max_queued_messages")){
					if(conf__parse_int(&token, "max_queued_messages", &tmp_int, &saveptr)) return MOSQ_ERR_INVAL;
					if(tmp_int < 0) tmp_int = 0;
					config->max_queued_messages = tmp_int;
				}else if(!strcmp(token, "memory_limit")){
					ssize_t lim;
					if(conf__parse_ssize_t(&token, "memory_limit", &lim, &saveptr)) return MOSQ_ERR_INVAL;
					if(lim < 0){
						log__printf(NULL, MOSQ_LOG_ERR, "Error: Invalid memory_limit value (%ld).", lim);
						return MOSQ_ERR_INVAL;
					}
					memory__set_limit((size_t)lim);
				}else if(!strcmp(token, "message_size_limit")){
					log__printf(NULL, MOSQ_LOG_NOTICE, "Note: It is recommended to replace `message_size_limit` with `max_packet_size`.");
					if(conf__parse_int(&token, "message_size_limit", (int *)&config->message_size_limit, &saveptr)) return MOSQ_ERR_INVAL;
					if(config->message_size_limit > MQTT_MAX_PAYLOAD){
						log__printf(NULL, MOSQ_LOG_ERR, "Error: Invalid message_size_limit value (%u).", config->message_size_limit);
						return MOSQ_ERR_INVAL;
					}
				}else if(!strcmp(token, "mount_point")){
					if(reload) continue; /* Listeners not valid for reloading. */
					if(config->listener_count == 0){
						log__printf(NULL, MOSQ_LOG_ERR, "Error: You must use create a listener before using the mount_point option in the configuration file.");
						return MOSQ_ERR_INVAL;
					}
					if(conf__parse_string(&token, "mount_point", &cur_listener->mount_point, &saveptr)) return MOSQ_ERR_INVAL;
					if(mosquitto_pub_topic_check(cur_listener->mount_point) != MOSQ_ERR_SUCCESS){
						log__printf(NULL, MOSQ_LOG_ERR,
								"Error: Invalid mount_point '%s'. Does it contain a wildcard character?",
								cur_listener->mount_point);
						return MOSQ_ERR_INVAL;
					}
				}else if(!strcmp(token, "notifications")){
#ifdef WITH_BRIDGE
					if(!cur_bridge){
						log__printf(NULL, MOSQ_LOG_ERR, "Error: Invalid bridge configuration.");
						return MOSQ_ERR_INVAL;
					}
					if(conf__parse_bool(&token, "notifications", &cur_bridge->notifications, &saveptr)) return MOSQ_ERR_INVAL;
#else
					log__printf(NULL, MOSQ_LOG_WARNING, "Warning: Bridge support not available.");
#endif
				}else if(!strcmp(token, "notifications_local_only")){
#ifdef WITH_BRIDGE
					if(!cur_bridge){
						log__printf(NULL, MOSQ_LOG_ERR, "Error: Invalid bridge configuration");
						return MOSQ_ERR_INVAL;
					}
					if(conf__parse_bool(&token, "notifications_local_only", &cur_bridge->notifications_local_only, &saveptr)) return MOSQ_ERR_INVAL;
#else
					log__printf(NULL, MOSQ_LOG_WARNING, "Warning: Bridge support not available.");
#endif
				}else if(!strcmp(token, "notification_topic")){
#ifdef WITH_BRIDGE
					if(!cur_bridge){
						log__printf(NULL, MOSQ_LOG_ERR, "Error: Invalid bridge configuration.");
						return MOSQ_ERR_INVAL;
					}
					if(conf__parse_string(&token, "notification_topic", &cur_bridge->notification_topic, &saveptr)) return MOSQ_ERR_INVAL;
#else
					log__printf(NULL, MOSQ_LOG_WARNING, "Warning: Bridge support not available.");
#endif
				}else if(!strcmp(token, "password") || !strcmp(token, "remote_password")){
#ifdef WITH_BRIDGE
					if(!cur_bridge){
						log__printf(NULL, MOSQ_LOG_ERR, "Error: Invalid bridge configuration.");
						return MOSQ_ERR_INVAL;
					}
					if(conf__parse_string(&token, "bridge remote_password", &cur_bridge->remote_password, &saveptr)) return MOSQ_ERR_INVAL;
#else
					log__printf(NULL, MOSQ_LOG_WARNING, "Warning: Bridge support not available.");
#endif
				}else if(!strcmp(token, "password_file")){
					conf__set_cur_security_options(config, cur_listener, &cur_security_options);
					if(reload){
						mosquitto__free(cur_security_options->password_file);
						cur_security_options->password_file = NULL;
					}
					if(conf__parse_string(&token, "password_file", &cur_security_options->password_file, &saveptr)) return MOSQ_ERR_INVAL;
				}else if(!strcmp(token, "per_listener_settings")){
					if(conf__parse_bool(&token, "per_listener_settings", &config->per_listener_settings, &saveptr)) return MOSQ_ERR_INVAL;
					if(cur_security_options && config->per_listener_settings){
						log__printf(NULL, MOSQ_LOG_ERR, "Error: per_listener_settings must be set before any other security settings.");
						return MOSQ_ERR_INVAL;
					}
				}else if(!strcmp(token, "persistence") || !strcmp(token, "retained_persistence")){
					if(conf__parse_bool(&token, token, &config->persistence, &saveptr)) return MOSQ_ERR_INVAL;
				}else if(!strcmp(token, "persistence_file")){
					if(conf__parse_string(&token, "persistence_file", &config->persistence_file, &saveptr)) return MOSQ_ERR_INVAL;
				}else if(!strcmp(token, "persistence_location")){
					if(conf__parse_string(&token, "persistence_location", &config->persistence_location, &saveptr)) return MOSQ_ERR_INVAL;
				}else if(!strcmp(token, "persistent_client_expiration")){
					token = strtok_r(NULL, " ", &saveptr);
					if(token){
						switch(token[strlen(token)-1]){
							case 'h':
								expiration_mult = 3600;
								break;
							case 'd':
								expiration_mult = 86400;
								break;
							case 'w':
								expiration_mult = 86400*7;
								break;
							case 'm':
								expiration_mult = 86400*30;
								break;
							case 'y':
								expiration_mult = 86400*365;
								break;
							default:
								log__printf(NULL, MOSQ_LOG_ERR, "Error: Invalid persistent_client_expiration duration in configuration.");
								return MOSQ_ERR_INVAL;
						}
						token[strlen(token)-1] = '\0';
						config->persistent_client_expiration = atoi(token)*expiration_mult;
						if(config->persistent_client_expiration <= 0){
							log__printf(NULL, MOSQ_LOG_ERR, "Error: Invalid persistent_client_expiration duration in configuration.");
							return MOSQ_ERR_INVAL;
						}
					}else{
						log__printf(NULL, MOSQ_LOG_ERR, "Error: Empty persistent_client_expiration value in configuration.");
					}
				}else if(!strcmp(token, "pid_file")){
					if(reload) continue; /* pid file not valid for reloading. */
					if(conf__parse_string(&token, "pid_file", &config->pid_file, &saveptr)) return MOSQ_ERR_INVAL;
				}else if(!strcmp(token, "port")){
					log__printf(NULL, MOSQ_LOG_NOTICE, "The 'port' option is now deprecated and will be removed in a future version. Please use 'listener' instead.");
					config->local_only = false;
					if(reload) continue; /* Listeners not valid for reloading. */
					if(config->default_listener.port){
						log__printf(NULL, MOSQ_LOG_WARNING, "Warning: Default listener port specified multiple times. Only the latest will be used.");
					}
					if(conf__parse_int(&token, "port", &tmp_int, &saveptr)) return MOSQ_ERR_INVAL;
					if(tmp_int < 1 || tmp_int > UINT16_MAX){
						log__printf(NULL, MOSQ_LOG_ERR, "Error: Invalid port value (%d).", tmp_int);
						return MOSQ_ERR_INVAL;
					}
					config->default_listener.port = (uint16_t)tmp_int;
				}else if(!strcmp(token, "protocol")){
					token = strtok_r(NULL, " ", &saveptr);
					if(token){
						if(!strcmp(token, "mqtt")){
							cur_listener->protocol = mp_mqtt;
						/*
						}else if(!strcmp(token, "mqttsn")){
							cur_listener->protocol = mp_mqttsn;
						*/
						}else if(!strcmp(token, "websockets")){
#ifdef WITH_WEBSOCKETS
							cur_listener->protocol = mp_websockets;
#else
							log__printf(NULL, MOSQ_LOG_ERR, "Error: Websockets support not available.");
							return MOSQ_ERR_INVAL;
#endif
						}else{
							log__printf(NULL, MOSQ_LOG_ERR, "Error: Invalid protocol value (%s).", token);
							return MOSQ_ERR_INVAL;
						}
					}else{
						log__printf(NULL, MOSQ_LOG_ERR, "Error: Empty protocol value in configuration.");
					}
				}else if(!strcmp(token, "psk_file")){
#ifdef FINAL_WITH_TLS_PSK
					conf__set_cur_security_options(config, cur_listener, &cur_security_options);
					if(reload){
						mosquitto__free(cur_security_options->psk_file);
						cur_security_options->psk_file = NULL;
					}
					if(conf__parse_string(&token, "psk_file", &cur_security_options->psk_file, &saveptr)) return MOSQ_ERR_INVAL;
#else
					log__printf(NULL, MOSQ_LOG_WARNING, "Warning: TLS/TLS-PSK support not available.");
#endif
				}else if(!strcmp(token, "psk_hint")){
#ifdef FINAL_WITH_TLS_PSK
					if(reload) continue; /* Listeners not valid for reloading. */
					if(conf__parse_string(&token, "psk_hint", &cur_listener->psk_hint, &saveptr)) return MOSQ_ERR_INVAL;
#else
					log__printf(NULL, MOSQ_LOG_WARNING, "Warning: TLS/TLS-PSK support not available.");
#endif
				}else if(!strcmp(token, "queue_qos0_messages")){
					if(conf__parse_bool(&token, token, &config->queue_qos0_messages, &saveptr)) return MOSQ_ERR_INVAL;
				}else if(!strcmp(token, "require_certificate")){
#ifdef WITH_TLS
					if(reload) continue; /* Listeners not valid for reloading. */
					if(conf__parse_bool(&token, "require_certificate", &cur_listener->require_certificate, &saveptr)) return MOSQ_ERR_INVAL;
#else
					log__printf(NULL, MOSQ_LOG_WARNING, "Warning: TLS support not available.");
#endif
				}else if(!strcmp(token, "restart_timeout")){
#ifdef WITH_BRIDGE
					if(!cur_bridge){
						log__printf(NULL, MOSQ_LOG_ERR, "Error: Invalid bridge configuration.");
						return MOSQ_ERR_INVAL;
					}
					token = strtok_r(NULL, " ", &saveptr);
					if(!token){
						log__printf(NULL, MOSQ_LOG_ERR, "Error: Empty restart_timeout value in configuration.");
						return MOSQ_ERR_INVAL;
					}
					cur_bridge->restart_timeout = atoi(token);
					if(cur_bridge->restart_timeout < 1){
						log__printf(NULL, MOSQ_LOG_NOTICE, "restart_timeout interval too low, using 1 second.");
						cur_bridge->restart_timeout = 1;
					}
					token = strtok_r(NULL, " ", &saveptr);
					if(token){
						cur_bridge->backoff_base = cur_bridge->restart_timeout;
						cur_bridge->backoff_cap = atoi(token);
						if(cur_bridge->backoff_cap < cur_bridge->backoff_base){
							log__printf(NULL, MOSQ_LOG_ERR, "Error: backoff cap is lower than the base in restart_timeout.");
							return MOSQ_ERR_INVAL;
						}
					}
#else
					log__printf(NULL, MOSQ_LOG_WARNING, "Warning: Bridge support not available.");
#endif
				}else if(!strcmp(token, "retain_available")){
					if(conf__parse_bool(&token, token, &config->retain_available, &saveptr)) return MOSQ_ERR_INVAL;
				}else if(!strcmp(token, "retry_interval")){
					log__printf(NULL, MOSQ_LOG_WARNING, "Warning: The retry_interval option is no longer available.");
				}else if(!strcmp(token, "round_robin")){
#ifdef WITH_BRIDGE
					if(!cur_bridge){
						log__printf(NULL, MOSQ_LOG_ERR, "Error: Invalid bridge configuration.");
						return MOSQ_ERR_INVAL;
					}
					if(conf__parse_bool(&token, "round_robin", &cur_bridge->round_robin, &saveptr)) return MOSQ_ERR_INVAL;
#else
					log__printf(NULL, MOSQ_LOG_WARNING, "Warning: Bridge support not available.");
#endif
				}else if(!strcmp(token, "set_tcp_nodelay")){
					if(conf__parse_bool(&token, "set_tcp_nodelay", &config->set_tcp_nodelay, &saveptr)) return MOSQ_ERR_INVAL;
				}else if(!strcmp(token, "start_type")){
#ifdef WITH_BRIDGE
					if(!cur_bridge){
						log__printf(NULL, MOSQ_LOG_ERR, "Error: Invalid bridge configuration.");
						return MOSQ_ERR_INVAL;
					}
					token = strtok_r(NULL, " ", &saveptr);
					if(token){
						if(!strcmp(token, "automatic")){
							cur_bridge->start_type = bst_automatic;
						}else if(!strcmp(token, "lazy")){
							cur_bridge->start_type = bst_lazy;
						}else if(!strcmp(token, "manual")){
							log__printf(NULL, MOSQ_LOG_ERR, "Error: Manual start_type not supported.");
							return MOSQ_ERR_INVAL;
						}else if(!strcmp(token, "once")){
							cur_bridge->start_type = bst_once;
						}else{
							log__printf(NULL, MOSQ_LOG_ERR, "Error: Invalid start_type value in configuration (%s).", token);
							return MOSQ_ERR_INVAL;
						}
					}else{
						log__printf(NULL, MOSQ_LOG_ERR, "Error: Empty start_type value in configuration.");
						return MOSQ_ERR_INVAL;
					}
#else
					log__printf(NULL, MOSQ_LOG_WARNING, "Warning: Bridge support not available.");
#endif
				}else if(!strcmp(token, "socket_domain")){
					if(reload) continue; /* Listeners not valid for reloading. */
					token = strtok_r(NULL, " ", &saveptr);
					if(token){
						if(!strcmp(token, "ipv4")){
							cur_listener->socket_domain = AF_INET;
						}else if(!strcmp(token, "ipv6")){
							cur_listener->socket_domain = AF_INET6;
						}else{
							log__printf(NULL, MOSQ_LOG_ERR, "Error: Invalid socket_domain value \"%s\" in configuration.", token);
							return MOSQ_ERR_INVAL;
						}
					}else{
						log__printf(NULL, MOSQ_LOG_ERR, "Error: Empty socket_domain value in configuration.");
						return MOSQ_ERR_INVAL;
					}
				}else if(!strcmp(token, "sys_interval")){
					if(conf__parse_int(&token, "sys_interval", &config->sys_interval, &saveptr)) return MOSQ_ERR_INVAL;
					if(config->sys_interval < 0 || config->sys_interval > 65535){
						log__printf(NULL, MOSQ_LOG_ERR, "Error: Invalid sys_interval value (%d).", config->sys_interval);
						return MOSQ_ERR_INVAL;
					}
				}else if(!strcmp(token, "threshold")){
#ifdef WITH_BRIDGE
					if(!cur_bridge){
						log__printf(NULL, MOSQ_LOG_ERR, "Error: Invalid bridge configuration.");
						return MOSQ_ERR_INVAL;
					}
					if(conf__parse_int(&token, "threshold", &cur_bridge->threshold, &saveptr)) return MOSQ_ERR_INVAL;
					if(cur_bridge->threshold < 1){
						log__printf(NULL, MOSQ_LOG_NOTICE, "threshold too low, using 1 message.");
						cur_bridge->threshold = 1;
					}
#else
					log__printf(NULL, MOSQ_LOG_WARNING, "Warning: Bridge support not available.");
#endif
				}else if(!strcmp(token, "tls_engine")){
#ifdef WITH_TLS
					if(reload) continue; /* Listeners not valid for reloading. */
					if(conf__parse_string(&token, "tls_engine", &cur_listener->tls_engine, &saveptr)) return MOSQ_ERR_INVAL;
#else
					log__printf(NULL, MOSQ_LOG_WARNING, "Warning: TLS support not available.");
#endif
				}else if(!strcmp(token, "tls_engine_kpass_sha1")){
#ifdef WITH_TLS
					if(reload) continue; /* Listeners not valid for reloading. */
					if(conf__parse_string(&token, "tls_engine_kpass_sha1", &kpass_sha, &saveptr)) return MOSQ_ERR_INVAL;
					if(mosquitto__hex2bin_sha1(kpass_sha, (unsigned char**)&kpass_sha_bin) != MOSQ_ERR_SUCCESS){
						mosquitto__free(kpass_sha);
						return MOSQ_ERR_INVAL;
					}
					cur_listener->tls_engine_kpass_sha1 = kpass_sha_bin;
					mosquitto__free(kpass_sha);
#else
					log__printf(NULL, MOSQ_LOG_WARNING, "Warning: TLS support not available.");
#endif
				}else if(!strcmp(token, "tls_keyform")){
#ifdef WITH_TLS
					if(reload) continue; /* Listeners not valid for reloading. */
					keyform = NULL;
					if(conf__parse_string(&token, "tls_keyform", &keyform, &saveptr)) return MOSQ_ERR_INVAL;
					cur_listener->tls_keyform = mosq_k_pem;
					if(!strcmp(keyform, "engine")) cur_listener->tls_keyform = mosq_k_engine;
					mosquitto__free(keyform);
#else
					log__printf(NULL, MOSQ_LOG_WARNING, "Warning: TLS support not available.");
#endif
				}else if(!strcmp(token, "tls_version")){
#if defined(WITH_TLS)
					if(reload) continue; /* Listeners not valid for reloading. */
					if(conf__parse_string(&token, "tls_version", &cur_listener->tls_version, &saveptr)) return MOSQ_ERR_INVAL;
#else
					log__printf(NULL, MOSQ_LOG_WARNING, "Warning: TLS support not available.");
#endif
				}else if(!strcmp(token, "topic")){
#ifdef WITH_BRIDGE
					char *topic = NULL;
					enum mosquitto__bridge_direction direction = bd_out;
					uint8_t qos = 0;
					char *local_prefix = NULL, *remote_prefix = NULL;

					if(!cur_bridge){
						log__printf(NULL, MOSQ_LOG_ERR, "Error: Invalid bridge configuration.");
						return MOSQ_ERR_INVAL;
					}

					token = strtok_r(NULL, " ", &saveptr);
					if(token){
						topic = token;
					}else{
						log__printf(NULL, MOSQ_LOG_ERR, "Error: Empty topic value in configuration.");
						return MOSQ_ERR_INVAL;
					}
					token = strtok_r(NULL, " ", &saveptr);
					if(token){
						if(!strcasecmp(token, "out")){
							direction = bd_out;
						}else if(!strcasecmp(token, "in")){
							direction = bd_in;
						}else if(!strcasecmp(token, "both")){
							direction = bd_both;
						}else{
							log__printf(NULL, MOSQ_LOG_ERR, "Error: Invalid bridge topic direction '%s'.", token);
							return MOSQ_ERR_INVAL;
						}
						token = strtok_r(NULL, " ", &saveptr);
						if(token){
							if (token[0] == '#'){
								(void)strtok_r(NULL, "", &saveptr);
							}
							qos = (uint8_t)atoi(token);
							if(qos > 2){
								log__printf(NULL, MOSQ_LOG_ERR, "Error: Invalid bridge QoS level '%s'.", token);
								return MOSQ_ERR_INVAL;
							}

							token = strtok_r(NULL, " ", &saveptr);
							if(token){
								if(!strcmp(token, "\"\"") || token[0] == '#'){
									local_prefix = NULL;
									if (token[0] == '#'){
										(void)strtok_r(NULL, "", &saveptr);
									}
								}else{
									local_prefix = token;
								}

								token = strtok_r(NULL, " ", &saveptr);
								if(token){
									if(!strcmp(token, "\"\"") || token[0] == '#'){
										remote_prefix = NULL;
									}else{
										remote_prefix = token;
									}
								}
							}
						}
					}

					if(bridge__add_topic(cur_bridge, topic, direction, qos, local_prefix, remote_prefix)){
						return MOSQ_ERR_INVAL;
					}
#else
					log__printf(NULL, MOSQ_LOG_WARNING, "Warning: Bridge support not available.");
#endif
				}else if(!strcmp(token, "max_topic_alias")){
					if(reload) continue; /* Listeners not valid for reloading. */
					token = strtok_r(NULL, " ", &saveptr);
					if(token){
						tmp_int = atoi(token);
						if(tmp_int < 0 || tmp_int > UINT16_MAX){
							log__printf(NULL, MOSQ_LOG_ERR, "Error: Invalid max_topic_alias value in configuration.");
							return MOSQ_ERR_INVAL;
						}
						cur_listener->max_topic_alias = (uint16_t)tmp_int;
					}else{
						log__printf(NULL, MOSQ_LOG_ERR, "Error: Empty max_topic_alias value in configuration.");
						return MOSQ_ERR_INVAL;
					}
				}else if(!strcmp(token, "max_topic_alias_broker")){
					if(reload) continue; /* Listeners not valid for reloading. */
					token = strtok_r(NULL, " ", &saveptr);
					if(token){
						tmp_int = atoi(token);
						if(tmp_int < 0 || tmp_int > UINT16_MAX){
							log__printf(NULL, MOSQ_LOG_ERR, "Error: Invalid max_topic_alias_broker value in configuration.");
							return MOSQ_ERR_INVAL;
						}
						cur_listener->max_topic_alias_broker = (uint16_t)tmp_int;
					}else{
						log__printf(NULL, MOSQ_LOG_ERR, "Error: Empty max_topic_alias_broker value in configuration.");
						return MOSQ_ERR_INVAL;
					}
				}else if(!strcmp(token, "try_private")){
#ifdef WITH_BRIDGE
					if(!cur_bridge){
						log__printf(NULL, MOSQ_LOG_ERR, "Error: Invalid bridge configuration.");
						return MOSQ_ERR_INVAL;
					}
					if(conf__parse_bool(&token, "try_private", &cur_bridge->try_private, &saveptr)) return MOSQ_ERR_INVAL;
#else
					log__printf(NULL, MOSQ_LOG_WARNING, "Warning: Bridge support not available.");
#endif
				}else if(!strcmp(token, "upgrade_outgoing_qos")){
					if(conf__parse_bool(&token, token, &config->upgrade_outgoing_qos, &saveptr)) return MOSQ_ERR_INVAL;
				}else if(!strcmp(token, "use_identity_as_username")){
#ifdef WITH_TLS
					if(reload) continue; /* Listeners not valid for reloading. */
					if(conf__parse_bool(&token, "use_identity_as_username", &cur_listener->use_identity_as_username, &saveptr)) return MOSQ_ERR_INVAL;
#else
					log__printf(NULL, MOSQ_LOG_WARNING, "Warning: TLS support not available.");
#endif
				}else if(!strcmp(token, "use_subject_as_username")){
#ifdef WITH_TLS
					if(reload) continue; /* Listeners not valid for reloading. */
					if(conf__parse_bool(&token, "use_subject_as_username", &cur_listener->use_subject_as_username, &saveptr)) return MOSQ_ERR_INVAL;
#else
					log__printf(NULL, MOSQ_LOG_WARNING, "Warning: TLS support not available.");
#endif
				}else if(!strcmp(token, "user")){
					if(reload) continue; /* Drop privileges user not valid for reloading. */
					mosquitto__free(config->user);
					if(conf__parse_string(&token, "user", &config->user, &saveptr)) return MOSQ_ERR_INVAL;
				}else if(!strcmp(token, "use_username_as_clientid")){
					if(reload) continue; /* Listeners not valid for reloading. */
					if(conf__parse_bool(&token, "use_username_as_clientid", &cur_listener->use_username_as_clientid, &saveptr)) return MOSQ_ERR_INVAL;
				}else if(!strcmp(token, "username") || !strcmp(token, "remote_username")){
#ifdef WITH_BRIDGE
					if(!cur_bridge){
						log__printf(NULL, MOSQ_LOG_ERR, "Error: Invalid bridge configuration.");
						return MOSQ_ERR_INVAL;
					}
					if(conf__parse_string(&token, "bridge remote_username", &cur_bridge->remote_username, &saveptr)) return MOSQ_ERR_INVAL;
#else
					log__printf(NULL, MOSQ_LOG_WARNING, "Warning: Bridge support not available.");
#endif
				}else if(!strcmp(token, "websockets_log_level")){
#if defined(WITH_WEBSOCKETS) && WITH_WEBSOCKETS == WS_IS_LWS
					if(conf__parse_int(&token, "websockets_log_level", &config->websockets_log_level, &saveptr)) return MOSQ_ERR_INVAL;
#endif
				}else if(!strcmp(token, "websockets_headers_size")){
#ifdef WITH_WEBSOCKETS
					if(conf__parse_int(&token, "websockets_headers_size", &tmp_int, &saveptr)) return MOSQ_ERR_INVAL;
					if(tmp_int < 0 || tmp_int > UINT16_MAX){
						log__printf(NULL, MOSQ_LOG_WARNING, "Error: Websockets headers size must be between 0 and 65535 inclusive.");
						return MOSQ_ERR_INVAL;
					}
					config->websockets_headers_size = (uint16_t)tmp_int;
#else
					log__printf(NULL, MOSQ_LOG_WARNING, "Warning: Websockets support not available.");
#endif
				}else if(!strcmp(token, "websockets_origin")){
#ifdef WITH_WEBSOCKETS
#  if LWS_LIBRARY_VERSION_NUMBER >= 3001000 || WITH_WEBSOCKETS == WS_IS_BUILTIN
					ws_origins = mosquitto__realloc(cur_listener->ws_origins, sizeof(char *)*(size_t)(cur_listener->ws_origin_count+1));
					if(ws_origins == NULL){
						log__printf(NULL, MOSQ_LOG_ERR, "Error: Out of memory.");
						return MOSQ_ERR_NOMEM;
					}
					ws_origins[cur_listener->ws_origin_count] = NULL;
					if(conf__parse_string(&token, "websockets_origin", &ws_origins[cur_listener->ws_origin_count], &saveptr)) return MOSQ_ERR_INVAL;
					cur_listener->ws_origins = ws_origins;
					cur_listener->ws_origin_count++;
#  else
					log__printf(NULL, MOSQ_LOG_WARNING, "Warning: websockets_origin support not available, libwebsockets version is too old.");
#  endif
#else
					log__printf(NULL, MOSQ_LOG_WARNING, "Warning: Websockets support not available.");
#endif
				}else{
					log__printf(NULL, MOSQ_LOG_ERR, "Error: Unknown configuration variable \"%s\".", token);
					return MOSQ_ERR_INVAL;
				}
			}
		}
	}
	return MOSQ_ERR_SUCCESS;
}

int config__read_file(struct mosquitto__config *config, bool reload, const char *file, struct config_recurse *cr, int level, int *lineno)
{
	int rc;
	FILE *fptr = NULL;
	char *buf;
	int buflen;
#ifndef WIN32
	DIR *dir;
#endif

#ifndef WIN32
	dir = opendir(file);
	if(dir){
		closedir(dir);
		log__printf(NULL, MOSQ_LOG_ERR, "Error: Config file %s is a directory.", file);
		return 1;
	}
#endif

	fptr = mosquitto__fopen(file, "rt", false);
	if(!fptr){
		log__printf(NULL, MOSQ_LOG_ERR, "Error: Unable to open config file %s.", file);
		return 1;
	}

	buflen = 1000;
	buf = mosquitto__malloc((size_t)buflen);
	if(!buf){
		log__printf(NULL, MOSQ_LOG_ERR, "Error: Out of memory.");
		fclose(fptr);
		return MOSQ_ERR_NOMEM;
	}

	rc = config__read_file_core(config, reload, cr, level, lineno, fptr, &buf, &buflen);
	mosquitto__free(buf);
	fclose(fptr);

	return rc;
}

static int config__check(struct mosquitto__config *config)
{
	/* Checks that are easy to make after the config has been loaded. */

	int i;

	/* Default to auto_id_prefix = 'auto-' if none set. */
	if(config->per_listener_settings){
		for(i=0; i<config->listener_count; i++){
			if(!config->listeners[i].security_options.auto_id_prefix){
				config->listeners[i].security_options.auto_id_prefix = mosquitto__strdup("auto-");
				if(!config->listeners[i].security_options.auto_id_prefix){
					return MOSQ_ERR_NOMEM;
				}
				config->listeners[i].security_options.auto_id_prefix_len = (uint16_t)strlen("auto-");
			}
		}
	}else{
		if(!config->security_options.auto_id_prefix){
			config->security_options.auto_id_prefix = mosquitto__strdup("auto-");
			if(!config->security_options.auto_id_prefix){
				return MOSQ_ERR_NOMEM;
			}
			config->security_options.auto_id_prefix_len = (uint16_t)strlen("auto-");
		}
	}

	return MOSQ_ERR_SUCCESS;
}

#ifdef WITH_BRIDGE
static int config__check_bridges(struct mosquitto__config *config)
{
	int i;
	int j;
	struct mosquitto__bridge *bridge1, *bridge2;
	char hostname[256];
	size_t len;

	/* Check for bridge duplicate local_clientid, need to generate missing IDs
	 * first. */
	for(i=0; i<config->bridge_count; i++){
		bridge1 = config->bridges[i];

		if(!bridge1->remote_clientid){
			if(!gethostname(hostname, 256)){
				len = strlen(hostname) + strlen(bridge1->name) + 2;
				bridge1->remote_clientid = mosquitto__malloc(len);
				if(!bridge1->remote_clientid){
					return MOSQ_ERR_NOMEM;
				}
				snprintf(bridge1->remote_clientid, len, "%s.%s", hostname, bridge1->name);
			}else{
				return 1;
			}
		}

		if(!bridge1->local_clientid){
			len = strlen(bridge1->remote_clientid) + strlen("local.") + 2;
			bridge1->local_clientid = mosquitto__malloc(len);
			if(!bridge1->local_clientid){
				log__printf(NULL, MOSQ_LOG_ERR, "Error: Out of memory.");
				return MOSQ_ERR_NOMEM;
			}
			snprintf(bridge1->local_clientid, len, "local.%s", bridge1->remote_clientid);
		}
	}

	for(i=0; i<config->bridge_count; i++){
		bridge1 = config->bridges[i];
		for(j=i+1; j<config->bridge_count; j++){
			bridge2 = config->bridges[j];
			if(!strcmp(bridge1->local_clientid, bridge2->local_clientid)){
				log__printf(NULL, MOSQ_LOG_ERR, "Error: Bridge local_clientid "
						"'%s' is not unique. Try changing or setting the "
						"local_clientid value for one of the bridges.",
						bridge1->local_clientid);
				return MOSQ_ERR_INVAL;
			}
		}
	}

	return MOSQ_ERR_SUCCESS;
}
#endif


static int conf__parse_bool(char **token, const char *name, bool *value, char **saveptr)
{
	*token = strtok_r(NULL, " ", saveptr);
	if(*token){
		if(!strcmp(*token, "false") || !strcmp(*token, "0")){
			*value = false;
		}else if(!strcmp(*token, "true") || !strcmp(*token, "1")){
			*value = true;
		}else{
			log__printf(NULL, MOSQ_LOG_ERR, "Error: Invalid %s value (%s).", name, *token);
			return MOSQ_ERR_INVAL;
		}
	}else{
		log__printf(NULL, MOSQ_LOG_ERR, "Error: Empty %s value in configuration.", name);
		return MOSQ_ERR_INVAL;
	}

	return MOSQ_ERR_SUCCESS;
}

static int conf__parse_int(char **token, const char *name, int *value, char **saveptr)
{
	*token = strtok_r(NULL, " ", saveptr);
	if(*token){
		*value = atoi(*token);
	}else{
		log__printf(NULL, MOSQ_LOG_ERR, "Error: Empty %s value in configuration.", name);
		return MOSQ_ERR_INVAL;
	}

	return MOSQ_ERR_SUCCESS;
}

static int conf__parse_ssize_t(char **token, const char *name, ssize_t *value, char **saveptr)
{
	*token = strtok_r(NULL, " ", saveptr);
	if(*token){
		*value = atol(*token);
	}else{
		log__printf(NULL, MOSQ_LOG_ERR, "Error: Empty %s value in configuration.", name);
		return MOSQ_ERR_INVAL;
	}

	return MOSQ_ERR_SUCCESS;
}

static int conf__parse_string(char **token, const char *name, char **value, char **saveptr)
{
	size_t tlen;

	*token = strtok_r(NULL, "", saveptr);
	if(*token){
		if(*value){
			log__printf(NULL, MOSQ_LOG_ERR, "Error: Duplicate %s value in configuration.", name);
			return MOSQ_ERR_INVAL;
		}
		/* Deal with multiple spaces at the beginning of the string. */
		*token = misc__trimblanks(*token);
		if(strlen(*token) == 0){
			log__printf(NULL, MOSQ_LOG_ERR, "Error: Empty %s value in configuration.", name);
			return MOSQ_ERR_INVAL;
		}

		tlen = strlen(*token);
		if(tlen > UINT16_MAX){
			return MOSQ_ERR_INVAL;
		}
		if(mosquitto_validate_utf8(*token, (uint16_t)tlen)){
			log__printf(NULL, MOSQ_LOG_ERR, "Error: Malformed UTF-8 in configuration.");
			return MOSQ_ERR_INVAL;
		}
		*value = mosquitto__strdup(*token);
		if(!*value){
			log__printf(NULL, MOSQ_LOG_ERR, "Error: Out of memory.");
			return MOSQ_ERR_NOMEM;
		}
	}else{
		log__printf(NULL, MOSQ_LOG_ERR, "Error: Empty %s value in configuration.", name);
		return MOSQ_ERR_INVAL;
	}
	return MOSQ_ERR_SUCCESS;
}<|MERGE_RESOLUTION|>--- conflicted
+++ resolved
@@ -1893,13 +1893,8 @@
 					}
 					config->max_inflight_messages = (uint16_t)tmp_int;
 				}else if(!strcmp(token, "max_keepalive")){
-<<<<<<< HEAD
 					if(conf__parse_int(&token, "max_keepalive", &tmp_int, &saveptr)) return MOSQ_ERR_INVAL;
-					if(tmp_int < 10 || tmp_int > UINT16_MAX){
-=======
-					if(conf__parse_int(&token, "max_keepalive", &tmp_int, saveptr)) return MOSQ_ERR_INVAL;
 					if(tmp_int < 0 || tmp_int > UINT16_MAX){
->>>>>>> d5970ca9
 						log__printf(NULL, MOSQ_LOG_ERR, "Error: Invalid max_keepalive value (%d).", tmp_int);
 						return MOSQ_ERR_INVAL;
 					}
