/*
Copyright (c) 2009-2019 Roger Light <roger@atchoo.org>

All rights reserved. This program and the accompanying materials
are made available under the terms of the Eclipse Public License v1.0
and Eclipse Distribution License v1.0 which accompany this distribution.
 
The Eclipse Public License is available at
   http://www.eclipse.org/legal/epl-v10.html
and the Eclipse Distribution License is available at
  http://www.eclipse.org/org/documents/edl-v10.php.
 
Contributors:
   Roger Light - initial implementation and documentation.
   Tatsuzo Osawa - Add epoll.
*/

#include "config.h"

#ifndef WIN32
#  define _GNU_SOURCE
#endif

#include <assert.h>
#ifndef WIN32
#ifdef WITH_EPOLL
#include <sys/epoll.h>
#define MAX_EVENTS 1000
#endif
#include <poll.h>
#include <unistd.h>
#else
#include <process.h>
#include <winsock2.h>
#include <ws2tcpip.h>
#endif

#include <errno.h>
#include <signal.h>
#include <stdio.h>
#include <string.h>
#ifndef WIN32
#  include <sys/socket.h>
#endif
#include <time.h>

#ifdef WITH_WEBSOCKETS
#  include <libwebsockets.h>
#endif

#include "mosquitto_broker_internal.h"
#include "memory_mosq.h"
#include "packet_mosq.h"
#include "send_mosq.h"
#include "sys_tree.h"
#include "time_mosq.h"
#include "util_mosq.h"

extern bool flag_reload;
#ifdef WITH_PERSISTENCE
extern bool flag_db_backup;
#endif
extern bool flag_tree_print;
extern int run;

#ifdef WITH_EPOLL
static void loop_handle_reads_writes(struct mosquitto_db *db, mosq_sock_t sock, uint32_t events);
#else
static void loop_handle_reads_writes(struct mosquitto_db *db, struct pollfd *pollfds);
#endif

#ifdef WITH_WEBSOCKETS
static void temp__expire_websockets_clients(struct mosquitto_db *db)
{
	struct mosquitto *context, *ctxt_tmp;
	static time_t last_check = 0;
	time_t now = mosquitto_time();
	char *id;

	if(now - last_check > 60){
		HASH_ITER(hh_id, db->contexts_by_id, context, ctxt_tmp){
			if(context->wsi && context->sock != INVALID_SOCKET){
				if(context->keepalive && now - context->last_msg_in > (time_t)(context->keepalive)*3/2){
					if(db->config->connection_messages == true){
						if(context->id){
							id = context->id;
						}else{
							id = "<unknown>";
						}
						if(db->config->connection_messages == true){
							log__printf(NULL, MOSQ_LOG_NOTICE, "Client %s has exceeded timeout, disconnecting.", id);
						}
					}
					/* Client has exceeded keepalive*1.5 */
					do_disconnect(db, context, MOSQ_ERR_KEEPALIVE);
				}
			}
		}
		last_check = mosquitto_time();
	}
}
#endif

#if defined(WITH_WEBSOCKETS) && LWS_LIBRARY_VERSION_NUMBER == 3002000
void lws__sul_callback(struct lws_sorted_usec_list *l)
{
}

static struct lws_sorted_usec_list sul;
#endif

int mosquitto_main_loop(struct mosquitto_db *db, mosq_sock_t *listensock, int listensock_count)
{
#ifdef WITH_SYS_TREE
	time_t start_time = mosquitto_time();
#endif
#ifdef WITH_PERSISTENCE
	time_t last_backup = mosquitto_time();
#endif
	time_t now = 0;
	int time_count;
	int fdcount;
	struct mosquitto *context, *ctxt_tmp;
#ifndef WIN32
	sigset_t sigblock, origsig;
#endif
	int i;
#ifdef WITH_EPOLL
	int j;
	struct epoll_event ev, events[MAX_EVENTS];
#else
	struct pollfd *pollfds = NULL;
	int pollfd_index;
	int pollfd_max;
#endif
#ifdef WITH_BRIDGE
	int rc;
	int err;
	socklen_t len;
#endif


#if defined(WITH_WEBSOCKETS) && LWS_LIBRARY_VERSION_NUMBER == 3002000
	memset(&sul, 0, sizeof(struct lws_sorted_usec_list));
#endif

#ifndef WIN32
	sigemptyset(&sigblock);
	sigaddset(&sigblock, SIGINT);
	sigaddset(&sigblock, SIGTERM);
	sigaddset(&sigblock, SIGUSR1);
	sigaddset(&sigblock, SIGUSR2);
	sigaddset(&sigblock, SIGHUP);
#endif

#ifndef WITH_EPOLL
#ifdef WIN32
	pollfd_max = _getmaxstdio();
#else
	pollfd_max = sysconf(_SC_OPEN_MAX);
#endif

	pollfds = mosquitto__malloc(sizeof(struct pollfd)*pollfd_max);
	if(!pollfds){
		log__printf(NULL, MOSQ_LOG_ERR, "Error: Out of memory.");
		return MOSQ_ERR_NOMEM;
	}
#endif

#ifdef WITH_EPOLL
	db->epollfd = 0;
	if ((db->epollfd = epoll_create(MAX_EVENTS)) == -1) {
		log__printf(NULL, MOSQ_LOG_ERR, "Error in epoll creating: %s", strerror(errno));
		return MOSQ_ERR_UNKNOWN;
	}
	memset(&ev, 0, sizeof(struct epoll_event));
	memset(&events, 0, sizeof(struct epoll_event)*MAX_EVENTS);
	for(i=0; i<listensock_count; i++){
		ev.data.fd = listensock[i];
		ev.events = EPOLLIN;
		if (epoll_ctl(db->epollfd, EPOLL_CTL_ADD, listensock[i], &ev) == -1) {
			log__printf(NULL, MOSQ_LOG_ERR, "Error in epoll initial registering: %s", strerror(errno));
			(void)close(db->epollfd);
			db->epollfd = 0;
			return MOSQ_ERR_UNKNOWN;
		}
	}
#ifdef WITH_BRIDGE
	HASH_ITER(hh_sock, db->contexts_by_sock, context, ctxt_tmp){
		if(context->bridge){
			ev.data.fd = context->sock;
			ev.events = EPOLLIN;
			context->events = EPOLLIN;
			if (epoll_ctl(db->epollfd, EPOLL_CTL_ADD, context->sock, &ev) == -1) {
				log__printf(NULL, MOSQ_LOG_ERR, "Error in epoll initial registering bridge: %s", strerror(errno));
				(void)close(db->epollfd);
				db->epollfd = 0;
				return MOSQ_ERR_UNKNOWN;
			}
		}
	}
#endif
#endif

	while(run){
		context__free_disused(db);
#ifdef WITH_SYS_TREE
		if(db->config->sys_interval > 0){
			sys_tree__update(db, db->config->sys_interval, start_time);
		}
#endif

#ifndef WITH_EPOLL
		memset(pollfds, -1, sizeof(struct pollfd)*pollfd_max);

		pollfd_index = 0;
		for(i=0; i<listensock_count; i++){
			pollfds[pollfd_index].fd = listensock[i];
			pollfds[pollfd_index].events = POLLIN;
			pollfds[pollfd_index].revents = 0;
			pollfd_index++;
		}
#endif

		time_count = 0;
		HASH_ITER(hh_sock, db->contexts_by_sock, context, ctxt_tmp){
			if(time_count > 0){
				time_count--;
			}else{
				time_count = 1000;
				now = mosquitto_time();
			}
			context->pollfd_index = -1;

			if(context->sock != INVALID_SOCKET){
#ifdef WITH_BRIDGE
				if(context->bridge){
					mosquitto__check_keepalive(db, context);
					if(context->bridge->round_robin == false
							&& context->bridge->cur_address != 0
							&& context->bridge->primary_retry
							&& now > context->bridge->primary_retry){

						if(context->bridge->primary_retry_sock == INVALID_SOCKET){
							rc = net__try_connect(context->bridge->addresses[0].address,
									context->bridge->addresses[0].port,
									&context->bridge->primary_retry_sock, NULL, false);

							if(rc == 0){
								COMPAT_CLOSE(context->bridge->primary_retry_sock);
								context->bridge->primary_retry_sock = INVALID_SOCKET;
								context->bridge->primary_retry = 0;
								net__socket_close(db, context);
								context->bridge->cur_address = 0;
							}
						}else{
							len = sizeof(int);
							if(!getsockopt(context->bridge->primary_retry_sock, SOL_SOCKET, SO_ERROR, (char *)&err, &len)){
								if(err == 0){
									COMPAT_CLOSE(context->bridge->primary_retry_sock);
									context->bridge->primary_retry_sock = INVALID_SOCKET;
									context->bridge->primary_retry = 0;
									net__socket_close(db, context);
									context->bridge->cur_address = context->bridge->address_count-1;
								}else{
									COMPAT_CLOSE(context->bridge->primary_retry_sock);
									context->bridge->primary_retry_sock = INVALID_SOCKET;
									context->bridge->primary_retry = now+5;
								}
							}else{
								COMPAT_CLOSE(context->bridge->primary_retry_sock);
								context->bridge->primary_retry_sock = INVALID_SOCKET;
								context->bridge->primary_retry = now+5;
							}
						}
					}
				}
#endif

				/* Local bridges never time out in this fashion. */
				if(!(context->keepalive)
						|| context->bridge
						|| now - context->last_msg_in <= (time_t)(context->keepalive)*3/2){

					if(db__message_write(db, context) == MOSQ_ERR_SUCCESS){
#ifdef WITH_EPOLL
						if(context->current_out_packet || context->state == mosq_cs_connect_pending || context->ws_want_write){
							if(!(context->events & EPOLLOUT)) {
								ev.data.fd = context->sock;
								ev.events = EPOLLIN | EPOLLOUT;
								if(epoll_ctl(db->epollfd, EPOLL_CTL_ADD, context->sock, &ev) == -1) {
									if((errno != EEXIST)||(epoll_ctl(db->epollfd, EPOLL_CTL_MOD, context->sock, &ev) == -1)) {
											log__printf(NULL, MOSQ_LOG_DEBUG, "Error in epoll re-registering to EPOLLOUT: %s", strerror(errno));
									}
								}
								context->events = EPOLLIN | EPOLLOUT;
							}
							context->ws_want_write = false;
						}
						else{
							if(context->events & EPOLLOUT) {
								ev.data.fd = context->sock;
								ev.events = EPOLLIN;
								if(epoll_ctl(db->epollfd, EPOLL_CTL_ADD, context->sock, &ev) == -1) {
									if((errno != EEXIST)||(epoll_ctl(db->epollfd, EPOLL_CTL_MOD, context->sock, &ev) == -1)) {
											log__printf(NULL, MOSQ_LOG_DEBUG, "Error in epoll re-registering to EPOLLIN: %s", strerror(errno));
									}
								}
								context->events = EPOLLIN;
							}
						}
#else
						pollfds[pollfd_index].fd = context->sock;
						pollfds[pollfd_index].events = POLLIN;
						pollfds[pollfd_index].revents = 0;
						if(context->current_out_packet || context->state == mosq_cs_connect_pending || context->ws_want_write){
							pollfds[pollfd_index].events |= POLLOUT;
							context->ws_want_write = false;
						}
						context->pollfd_index = pollfd_index;
						pollfd_index++;
#endif
					}else{
						do_disconnect(db, context, MOSQ_ERR_CONN_LOST);
					}
				}else{
					/* Client has exceeded keepalive*1.5 */
					do_disconnect(db, context, MOSQ_ERR_KEEPALIVE);
				}
			}
		}

#ifdef WITH_BRIDGE
		time_count = 0;
		for(i=0; i<db->bridge_count; i++){
			if(!db->bridges[i]) continue;

			context = db->bridges[i];

			if(context->sock == INVALID_SOCKET){
				if(time_count > 0){
					time_count--;
				}else{
					time_count = 1000;
					now = mosquitto_time();
				}
				/* Want to try to restart the bridge connection */
				if(!context->bridge->restart_t){
					context->bridge->restart_t = now+context->bridge->restart_timeout;
					context->bridge->cur_address++;
					if(context->bridge->cur_address == context->bridge->address_count){
						context->bridge->cur_address = 0;
					}
				}else{
					if((context->bridge->start_type == bst_lazy && context->bridge->lazy_reconnect)
							|| (context->bridge->start_type == bst_automatic && now > context->bridge->restart_t)){

#if defined(__GLIBC__) && defined(WITH_ADNS)
						if(context->adns){
							/* Connection attempted, waiting on DNS lookup */
							rc = gai_error(context->adns);
							if(rc == EAI_INPROGRESS){
								/* Just keep on waiting */
							}else if(rc == 0){
								rc = bridge__connect_step2(db, context);
								if(rc == MOSQ_ERR_SUCCESS){
#ifdef WITH_EPOLL
									ev.data.fd = context->sock;
									ev.events = EPOLLIN;
									if(context->current_out_packet){
										ev.events |= EPOLLOUT;
									}
									if(epoll_ctl(db->epollfd, EPOLL_CTL_ADD, context->sock, &ev) == -1) {
										if((errno != EEXIST)||(epoll_ctl(db->epollfd, EPOLL_CTL_MOD, context->sock, &ev) == -1)) {
												log__printf(NULL, MOSQ_LOG_DEBUG, "Error in epoll re-registering bridge: %s", strerror(errno));
										}
									}else{
										context->events = ev.events;
									}
#else
									pollfds[pollfd_index].fd = context->sock;
									pollfds[pollfd_index].events = POLLIN;
									pollfds[pollfd_index].revents = 0;
									if(context->current_out_packet){
										pollfds[pollfd_index].events |= POLLOUT;
									}
									context->pollfd_index = pollfd_index;
									pollfd_index++;
#endif
								}else if(rc == MOSQ_ERR_CONN_PENDING){
									context->bridge->restart_t = 0;
								}else{
									context->bridge->cur_address++;
									if(context->bridge->cur_address == context->bridge->address_count){
										context->bridge->cur_address = 0;
									}
									context->bridge->restart_t = 0;
								}
							}else{
								/* Need to retry */
								if(context->adns->ar_result){
									freeaddrinfo(context->adns->ar_result);
								}
								mosquitto__free(context->adns);
								context->adns = NULL;
								context->bridge->restart_t = 0;
							}
						}else{
#ifdef WITH_EPOLL
							/* clean any events triggered in previous connection */
							context->events = 0;
#endif
							rc = bridge__connect_step1(db, context);
							if(rc){
								context->bridge->cur_address++;
								if(context->bridge->cur_address == context->bridge->address_count){
									context->bridge->cur_address = 0;
								}
							}else{
								/* Short wait for ADNS lookup */
								context->bridge->restart_t = 1;
							}
						}
#else
						{
							rc = bridge__connect(db, context);
							context->bridge->restart_t = 0;
							if(rc == MOSQ_ERR_SUCCESS){
								if(context->bridge->round_robin == false && context->bridge->cur_address != 0){
									context->bridge->primary_retry = now + 5;
								}
#ifdef WITH_EPOLL
								ev.data.fd = context->sock;
								ev.events = EPOLLIN;
								if(context->current_out_packet){
									ev.events |= EPOLLOUT;
								}
								if(epoll_ctl(db->epollfd, EPOLL_CTL_ADD, context->sock, &ev) == -1) {
									if((errno != EEXIST)||(epoll_ctl(db->epollfd, EPOLL_CTL_MOD, context->sock, &ev) == -1)) {
											log__printf(NULL, MOSQ_LOG_DEBUG, "Error in epoll re-registering bridge: %s", strerror(errno));
									}
								}else{
									context->events = ev.events;
								}
#else
								pollfds[pollfd_index].fd = context->sock;
								pollfds[pollfd_index].events = POLLIN;
								pollfds[pollfd_index].revents = 0;
								if(context->current_out_packet){
									pollfds[pollfd_index].events |= POLLOUT;
								}
								context->pollfd_index = pollfd_index;
								pollfd_index++;
#endif
							}else{
								context->bridge->cur_address++;
								if(context->bridge->cur_address == context->bridge->address_count){
									context->bridge->cur_address = 0;
								}
							}
						}
#endif
					}
				}
			}
		}
#endif

#ifndef WIN32
		sigprocmask(SIG_SETMASK, &sigblock, &origsig);
#ifdef WITH_EPOLL
		fdcount = epoll_wait(db->epollfd, events, MAX_EVENTS, 100);
#else
		fdcount = poll(pollfds, pollfd_index, 100);
#endif
		sigprocmask(SIG_SETMASK, &origsig, NULL);
#else
		fdcount = WSAPoll(pollfds, pollfd_index, 100);
#endif
#ifdef WITH_EPOLL
		switch(fdcount){
		case -1:
			if(errno != EINTR){
				log__printf(NULL, MOSQ_LOG_ERR, "Error in epoll waiting: %s.", strerror(errno));
			}
			break;
		case 0:
			break;
		default:
			for(i=0; i<fdcount; i++){
				for(j=0; j<listensock_count; j++){
					if (events[i].data.fd == listensock[j]) {
						if (events[i].events & (EPOLLIN | EPOLLPRI)){
							while((ev.data.fd = net__socket_accept(db, listensock[j])) != -1){
								ev.events = EPOLLIN;
								if (epoll_ctl(db->epollfd, EPOLL_CTL_ADD, ev.data.fd, &ev) == -1) {
									log__printf(NULL, MOSQ_LOG_ERR, "Error in epoll accepting: %s", strerror(errno));
								}
								context = NULL;
								HASH_FIND(hh_sock, db->contexts_by_sock, &(ev.data.fd), sizeof(mosq_sock_t), context);
								if(!context) {
									log__printf(NULL, MOSQ_LOG_ERR, "Error in epoll accepting: no context");
								}
								context->events = EPOLLIN;
							}
						}
						break;
					}
				}
				if (j == listensock_count) {
					loop_handle_reads_writes(db, events[i].data.fd, events[i].events);
				}
			}
		}
#else
		if(fdcount == -1){
#  ifdef WIN32
			if(pollfd_index == 0 && WSAGetLastError() == WSAEINVAL){
				/* WSAPoll() immediately returns an error if it is not given
				 * any sockets to wait on. This can happen if we only have
				 * websockets listeners. Sleep a little to prevent a busy loop.
				 */
				Sleep(10);
			}else
#  endif
			{
				log__printf(NULL, MOSQ_LOG_ERR, "Error in poll: %s.", strerror(errno));
			}
		}else{
			loop_handle_reads_writes(db, pollfds);

			for(i=0; i<listensock_count; i++){
				if(pollfds[i].revents & (POLLIN | POLLPRI)){
					while(net__socket_accept(db, listensock[i]) != -1){
					}
				}
			}
		}
#endif
		now = time(NULL);
		session_expiry__check(db, now);
		will_delay__check(db, now);
#ifdef WITH_PERSISTENCE
		if(db->config->persistence && db->config->autosave_interval){
			if(db->config->autosave_on_changes){
				if(db->persistence_changes >= db->config->autosave_interval){
					persist__backup(db, false);
					db->persistence_changes = 0;
				}
			}else{
				if(last_backup + db->config->autosave_interval < mosquitto_time()){
					persist__backup(db, false);
					last_backup = mosquitto_time();
				}
			}
		}
#endif

#ifdef WITH_PERSISTENCE
		if(flag_db_backup){
			persist__backup(db, false);
			flag_db_backup = false;
		}
#endif
		if(flag_reload){
			log__printf(NULL, MOSQ_LOG_INFO, "Reloading config.");
			config__read(db, db->config, true);
			mosquitto_security_cleanup(db, true);
			mosquitto_security_init(db, true);
			mosquitto_security_apply(db);
			log__close(db->config);
			log__init(db->config);
			flag_reload = false;
		}
		if(flag_tree_print){
			sub__tree_print(db->subs, 0);
			flag_tree_print = false;
		}
#ifdef WITH_WEBSOCKETS
		for(i=0; i<db->config->listener_count; i++){
			/* Extremely hacky, should be using the lws provided external poll
			 * interface, but their interface has changed recently and ours
			 * will soon, so for now websockets clients are second class
			 * citizens. */
			if(db->config->listeners[i].ws_context){
#if LWS_LIBRARY_VERSION_NUMBER > 3002000
				libwebsocket_service(db->config->listeners[i].ws_context, -1);
<<<<<<< HEAD
#else
				libwebsocket_service(db->config->listeners[i].ws_context, 0);
=======
#elif LWS_LIBRARY_VERSION_NUMBER == 3002000
				lws_sul_schedule(db->config->listeners[i].ws_context, 0, &sul, lws__sul_callback, 10);
				libwebsocket_service(db->config->listeners[i].ws_context, 0);
#else
				libwebsocket_service(db->config->listeners[i].ws_context, 0);
>>>>>>> 70cc79a6
#endif

			}
		}
		if(db->config->have_websockets_listener){
			temp__expire_websockets_clients(db);
		}
#endif
	}

#ifdef WITH_EPOLL
	(void) close(db->epollfd);
	db->epollfd = 0;
#else
	mosquitto__free(pollfds);
#endif
	return MOSQ_ERR_SUCCESS;
}

void do_disconnect(struct mosquitto_db *db, struct mosquitto *context, int reason)
{
	char *id;
#ifdef WITH_EPOLL
	struct epoll_event ev;
#endif
#ifdef WITH_WEBSOCKETS
	bool is_duplicate = false;
#endif

	if(context->state == mosq_cs_disconnected){
		return;
	}
#ifdef WITH_WEBSOCKETS
	if(context->wsi){
		if(context->state == mosq_cs_duplicate){
			is_duplicate = true;
		}

		if(context->state != mosq_cs_disconnecting && context->state != mosq_cs_disconnect_with_will){
			mosquitto__set_state(context, mosq_cs_disconnect_ws);
		}
		if(context->wsi){
			libwebsocket_callback_on_writable(context->ws_context, context->wsi);
		}
		if(context->sock != INVALID_SOCKET){
			HASH_DELETE(hh_sock, db->contexts_by_sock, context);
#ifdef WITH_EPOLL
			if (epoll_ctl(db->epollfd, EPOLL_CTL_DEL, context->sock, &ev) == -1) {
				log__printf(NULL, MOSQ_LOG_DEBUG, "Error in epoll disconnecting websockets: %s", strerror(errno));
			}
#endif		
			context->sock = INVALID_SOCKET;
			context->pollfd_index = -1;
		}
		if(is_duplicate){
			/* This occurs if another client is taking over the same client id.
			 * It is important to remove this from the by_id hash here, so it
			 * doesn't leave us with multiple clients in the hash with the same
			 * id. Websockets doesn't actually close the connection here,
			 * unlike for normal clients, which means there is extra time when
			 * there could be two clients with the same id in the hash. */
			context__remove_from_by_id(db, context);
		}
	}else
#endif
	{
		if(db->config->connection_messages == true){
			if(context->id){
				id = context->id;
			}else{
				id = "<unknown>";
			}
			if(context->state != mosq_cs_disconnecting && context->state != mosq_cs_disconnect_with_will){
				switch(reason){
					case MOSQ_ERR_SUCCESS:
						break;
					case MOSQ_ERR_PROTOCOL:
						log__printf(NULL, MOSQ_LOG_NOTICE, "Client %s disconnected due to protocol error.", id);
						break;
					case MOSQ_ERR_CONN_LOST:
						log__printf(NULL, MOSQ_LOG_NOTICE, "Socket error on client %s, disconnecting.", id);
						break;
					case MOSQ_ERR_AUTH:
						log__printf(NULL, MOSQ_LOG_NOTICE, "Client %s disconnected, no longer authorised.", id);
						break;
					case MOSQ_ERR_KEEPALIVE:
						log__printf(NULL, MOSQ_LOG_NOTICE, "Client %s has exceeded timeout, disconnecting.", id);
						break;
					default:
						log__printf(NULL, MOSQ_LOG_NOTICE, "Socket error on client %s, disconnecting.", id);
						break;
				}
			}else{
				log__printf(NULL, MOSQ_LOG_NOTICE, "Client %s disconnected.", id);
			}
		}
#ifdef WITH_EPOLL
		if (context->sock != INVALID_SOCKET && epoll_ctl(db->epollfd, EPOLL_CTL_DEL, context->sock, &ev) == -1) {
			if(db->config->connection_messages == true){
				log__printf(NULL, MOSQ_LOG_DEBUG, "Error in epoll disconnecting: %s", strerror(errno));
			}
		}
#endif		
		context__disconnect(db, context);
	}
}


#ifdef WITH_EPOLL
static void loop_handle_reads_writes(struct mosquitto_db *db, mosq_sock_t sock, uint32_t events)
#else
static void loop_handle_reads_writes(struct mosquitto_db *db, struct pollfd *pollfds)
#endif
{
	struct mosquitto *context;
#ifndef WITH_EPOLL
	struct mosquitto *ctxt_tmp;
#endif
	int err;
	socklen_t len;
	int rc;

#ifdef WITH_EPOLL
	int i;
	context = NULL;
	HASH_FIND(hh_sock, db->contexts_by_sock, &sock, sizeof(mosq_sock_t), context);
	if(!context) {
		return;
	}
	for (i=0;i<1;i++) {
#else
	HASH_ITER(hh_sock, db->contexts_by_sock, context, ctxt_tmp){
		if(context->pollfd_index < 0){
			continue;
		}

		assert(pollfds[context->pollfd_index].fd == context->sock);
#endif

#ifdef WITH_WEBSOCKETS
		if(context->wsi){
			struct lws_pollfd wspoll;
#ifdef WITH_EPOLL
			wspoll.fd = context->sock;
			wspoll.events = context->events;
			wspoll.revents = events;
#else
			wspoll.fd = pollfds[context->pollfd_index].fd;
			wspoll.events = pollfds[context->pollfd_index].events;
			wspoll.revents = pollfds[context->pollfd_index].revents;
#endif
#ifdef LWS_LIBRARY_VERSION_NUMBER
			lws_service_fd(lws_get_context(context->wsi), &wspoll);
#else
			lws_service_fd(context->ws_context, &wspoll);
#endif
			continue;
		}
#endif

#ifdef WITH_TLS
#ifdef WITH_EPOLL
		if(events & EPOLLOUT ||
#else
		if(pollfds[context->pollfd_index].revents & POLLOUT ||
#endif
				context->want_write ||
				(context->ssl && context->state == mosq_cs_new)){
#else
#ifdef WITH_EPOLL
		if(events & EPOLLOUT){
#else			
		if(pollfds[context->pollfd_index].revents & POLLOUT){
#endif
#endif
			if(context->state == mosq_cs_connect_pending){
				len = sizeof(int);
				if(!getsockopt(context->sock, SOL_SOCKET, SO_ERROR, (char *)&err, &len)){
					if(err == 0){
						mosquitto__set_state(context, mosq_cs_new);
#if defined(WITH_ADNS) && defined(WITH_BRIDGE)
						if(context->bridge){
							bridge__connect_step3(db, context);
							continue;
						}
#endif
					}
				}else{
					do_disconnect(db, context, MOSQ_ERR_CONN_LOST);
					continue;
				}
			}
			rc = packet__write(context);
			if(rc){
				do_disconnect(db, context, rc);
				continue;
			}
		}
	}

#ifdef WITH_EPOLL
	context = NULL;
	HASH_FIND(hh_sock, db->contexts_by_sock, &sock, sizeof(mosq_sock_t), context);
	if(!context) {
		return;
	}
	for (i=0;i<1;i++) {
#else
	HASH_ITER(hh_sock, db->contexts_by_sock, context, ctxt_tmp){
		if(context->pollfd_index < 0){
			continue;
		}
#endif
#ifdef WITH_WEBSOCKETS
		if(context->wsi){
			// Websocket are already handled above
			continue;
		}
#endif

#ifdef WITH_TLS
#ifdef WITH_EPOLL
		if(events & EPOLLIN ||
#else
		if(pollfds[context->pollfd_index].revents & POLLIN ||
#endif
				(context->ssl && context->state == mosq_cs_new)){
#else
#ifdef WITH_EPOLL
		if(events & EPOLLIN){
#else
		if(pollfds[context->pollfd_index].revents & POLLIN){
#endif
#endif
			do{
				rc = packet__read(db, context);
				if(rc){
					do_disconnect(db, context, rc);
					continue;
				}
			}while(SSL_DATA_PENDING(context));
		}else{
#ifdef WITH_EPOLL
			if(events & (EPOLLERR | EPOLLHUP)){
#else
			if(context->pollfd_index >= 0 && pollfds[context->pollfd_index].revents & (POLLERR | POLLNVAL | POLLHUP)){
#endif
				do_disconnect(db, context, MOSQ_ERR_CONN_LOST);
				continue;
			}
		}
	}
}


<|MERGE_RESOLUTION|>--- conflicted
+++ resolved
@@ -585,16 +585,11 @@
 			if(db->config->listeners[i].ws_context){
 #if LWS_LIBRARY_VERSION_NUMBER > 3002000
 				libwebsocket_service(db->config->listeners[i].ws_context, -1);
-<<<<<<< HEAD
-#else
-				libwebsocket_service(db->config->listeners[i].ws_context, 0);
-=======
 #elif LWS_LIBRARY_VERSION_NUMBER == 3002000
 				lws_sul_schedule(db->config->listeners[i].ws_context, 0, &sul, lws__sul_callback, 10);
 				libwebsocket_service(db->config->listeners[i].ws_context, 0);
 #else
 				libwebsocket_service(db->config->listeners[i].ws_context, 0);
->>>>>>> 70cc79a6
 #endif
 
 			}
