/*
Copyright (c) 2009-2020 Roger Light <roger@atchoo.org>

All rights reserved. This program and the accompanying materials
are made available under the terms of the Eclipse Public License v1.0
and Eclipse Distribution License v1.0 which accompany this distribution.
 
The Eclipse Public License is available at
   http://www.eclipse.org/legal/epl-v10.html
and the Eclipse Distribution License is available at
  http://www.eclipse.org/org/documents/edl-v10.php.
 
Contributors:
   Roger Light - initial implementation and documentation.
*/

#include "config.h"

#include <assert.h>
#include <errno.h>
#include <stdio.h>
#include <stdlib.h>
#include <string.h>
#include <time.h>
#ifndef WIN32
#include <unistd.h>
#else
#include <process.h>
#include <winsock2.h>
#define snprintf sprintf_s
#endif

#ifdef WITH_CJSON
#  include <cJSON.h>
#endif

#ifdef __APPLE__
#  include <sys/time.h>
#endif

#include <mosquitto.h>
#include <mqtt_protocol.h>
#include "client_shared.h"
#include "sub_client_output.h"

extern struct mosq_config cfg;

static int get_time(struct tm **ti, long *ns)
{
#ifdef WIN32
	SYSTEMTIME st;
#elif defined(__APPLE__)
	struct timeval tv;
#else
	struct timespec ts;
#endif
	time_t s;

#ifdef WIN32
	s = time(NULL);

	GetLocalTime(&st);
	*ns = st.wMilliseconds*1000000L;
#elif defined(__APPLE__)
	gettimeofday(&tv, NULL);
	s = tv.tv_sec;
	*ns = tv.tv_usec*1000;
#else
	if(clock_gettime(CLOCK_REALTIME, &ts) != 0){
		err_printf(&cfg, "Error obtaining system time.\n");
		return 1;
	}
	s = ts.tv_sec;
	*ns = ts.tv_nsec;
#endif

	*ti = localtime(&s);
	if(!(*ti)){
		err_printf(&cfg, "Error obtaining system time.\n");
		return 1;
	}

	return 0;
}


static void write_payload(const unsigned char *payload, int payloadlen, int hex, char align, char pad, int field_width, int precision)
{
	int i;
	int padlen;

	if(field_width > 0){
		if(payloadlen > field_width){
			payloadlen = field_width;
		}
		if(hex > 0){
			payloadlen /= 2;
			padlen = field_width - payloadlen*2;
		}else{
			padlen = field_width - payloadlen;
		}
	}else{
		padlen = field_width - payloadlen;
	}

	if(align != '-'){
		for(i=0; i<padlen; i++){
			putchar(pad);
		}
	}

	if(hex == 0){
		(void)fwrite(payload, 1, (size_t )payloadlen, stdout);
	}else if(hex == 1){
		for(i=0; i<payloadlen; i++){
			fprintf(stdout, "%02x", payload[i]);
		}
	}else if(hex == 2){
		for(i=0; i<payloadlen; i++){
			fprintf(stdout, "%02X", payload[i]);
		}
	}

	if(align == '-'){
		printf("%*s", padlen, "");
	}
}


#ifndef WITH_CJSON
static void write_json_payload(const char *payload, int payloadlen)
{
	int i;

	for(i=0; i<payloadlen; i++){
		if(payload[i] == '"' || payload[i] == '\\' || (payload[i] >=0 && payload[i] < 32)){
			printf("\\u%04x", payload[i]);
		}else{
			fputc(payload[i], stdout);
		}
	}
}
#endif


#ifdef WITH_CJSON
static int json_print_properties(cJSON *root, const mosquitto_property *properties)
{
	int identifier;
	uint8_t i8value;
	uint16_t i16value;
	uint32_t i32value;
	char *strname, *strvalue;
	char *binvalue;
	cJSON *tmp, *prop_json, *user_json = NULL;
	const mosquitto_property *prop;

	prop_json = cJSON_CreateObject();
	if(prop_json == NULL){
		cJSON_Delete(prop_json);
		return MOSQ_ERR_NOMEM;
	}
	cJSON_AddItemToObject(root, "properties", prop_json);

	for(prop=properties; prop != NULL; prop = mosquitto_property_next(prop)){
		tmp = NULL;
		identifier = mosquitto_property_identifier(prop);
		switch(identifier){
			case MQTT_PROP_PAYLOAD_FORMAT_INDICATOR:
				mosquitto_property_read_byte(prop, MQTT_PROP_PAYLOAD_FORMAT_INDICATOR, &i8value, false);
				tmp = cJSON_CreateNumber(i8value);
				break;

			case MQTT_PROP_MESSAGE_EXPIRY_INTERVAL:
				mosquitto_property_read_int32(prop, MQTT_PROP_MESSAGE_EXPIRY_INTERVAL, &i32value, false);
				tmp = cJSON_CreateNumber(i32value);
				break;

			case MQTT_PROP_CONTENT_TYPE:
			case MQTT_PROP_RESPONSE_TOPIC:
				mosquitto_property_read_string(prop, identifier, &strvalue, false);
				if(strvalue == NULL) return MOSQ_ERR_NOMEM;
				tmp = cJSON_CreateString(strvalue);
				free(strvalue);
				break;

			case MQTT_PROP_CORRELATION_DATA:
				mosquitto_property_read_binary(prop, MQTT_PROP_CORRELATION_DATA, (void **)&binvalue, &i16value, false);
				if(binvalue == NULL) return MOSQ_ERR_NOMEM;
				tmp = cJSON_CreateString(binvalue);
				free(binvalue);
				break;

			case MQTT_PROP_SUBSCRIPTION_IDENTIFIER:
				mosquitto_property_read_varint(prop, MQTT_PROP_SUBSCRIPTION_IDENTIFIER, &i32value, false);
				tmp = cJSON_CreateNumber(i32value);
				break;

			case MQTT_PROP_TOPIC_ALIAS:
				mosquitto_property_read_int16(prop, MQTT_PROP_MESSAGE_EXPIRY_INTERVAL, &i16value, false);
				tmp = cJSON_CreateNumber(i16value);
				break;

			case MQTT_PROP_USER_PROPERTY:
				if(user_json == NULL){
					user_json = cJSON_CreateObject();
					if(user_json == NULL){
						return MOSQ_ERR_NOMEM;
					}
					cJSON_AddItemToObject(prop_json, "user-properties", user_json);
				}
				mosquitto_property_read_string_pair(prop, MQTT_PROP_USER_PROPERTY, &strname, &strvalue, false);
				if(strname == NULL || strvalue == NULL) return MOSQ_ERR_NOMEM;

				tmp = cJSON_CreateString(strvalue);
				free(strvalue);

				if(tmp == NULL){
					free(strname);
					return MOSQ_ERR_NOMEM;
				}
				cJSON_AddItemToObject(user_json, strname, tmp);
				free(strname);
				strname = NULL;
				strvalue = NULL;
				tmp = NULL; /* Don't add this to prop_json below */
				break;
		}
		if(tmp != NULL){
			cJSON_AddItemToObject(prop_json, mosquitto_property_identifier_to_string(identifier), tmp);
		}
	}
	return MOSQ_ERR_SUCCESS;
}
#endif


static int json_print(const struct mosquitto_message *message, const mosquitto_property *properties, const struct tm *ti, int ns, bool escaped, bool pretty)
{
	char buf[100];
#ifdef WITH_CJSON
	cJSON *root;
	cJSON *tmp;
	char *json_str;
	const char *return_parse_end;

	root = cJSON_CreateObject();
	if(root == NULL){
		return MOSQ_ERR_NOMEM;
	}

	strftime(buf, sizeof(buf), "%Y-%m-%dT%H:%M:%S.000000Z%z", ti);
	snprintf(&buf[strlen("2020-05-06T21:48:00.")], 9, "%06d", ns/1000);
	buf[strlen("2020-05-06T21:48:00.000000")] = 'Z';

	tmp = cJSON_CreateStringReference(buf);
	if(tmp == NULL){
		cJSON_Delete(root);
		return MOSQ_ERR_NOMEM;
	}
	cJSON_AddItemToObject(root, "tst", tmp);

	tmp = cJSON_CreateString(message->topic);
	if(tmp == NULL){
		cJSON_Delete(root);
		return MOSQ_ERR_NOMEM;
	}

	cJSON_AddItemToObject(root, "topic", tmp);

	tmp = cJSON_CreateNumber(message->qos);
	if(tmp == NULL){
		cJSON_Delete(root);
		return MOSQ_ERR_NOMEM;
	}
	cJSON_AddItemToObject(root, "qos", tmp);

	tmp = cJSON_CreateNumber(message->retain);
	if(tmp == NULL){
		cJSON_Delete(root);
		return MOSQ_ERR_NOMEM;
	}
	cJSON_AddItemToObject(root, "retain", tmp);

	tmp = cJSON_CreateNumber(message->payloadlen);
	if(tmp == NULL){
		cJSON_Delete(root);
		return MOSQ_ERR_NOMEM;
	}
	cJSON_AddItemToObject(root, "payloadlen", tmp);

<<<<<<< HEAD
	if(message->qos > 0){
		tmp = cJSON_CreateNumber(message->mid);
		if(tmp == NULL){
			cJSON_Delete(root);
			return MOSQ_ERR_NOMEM;
		}
		cJSON_AddItemToObject(root, "mid", tmp);
	}

	/* Properties */
	if(properties){
		if(json_print_properties(root, properties)){
			cJSON_Delete(root);
			return MOSQ_ERR_NOMEM;
		}
	}

	/* Payload */
	if(escaped){
		tmp = cJSON_CreateString(message->payload);
		if(tmp == NULL){
			cJSON_Delete(root);
			return MOSQ_ERR_NOMEM;
		}
		cJSON_AddItemToObject(root, "payload", tmp);
	}else{
		return_parse_end = NULL;
		tmp = cJSON_ParseWithOpts(message->payload, &return_parse_end, true);
		if(tmp == NULL || return_parse_end != message->payload + message->payloadlen){
			cJSON_Delete(root);
			return MOSQ_ERR_INVAL;
		}
		cJSON_AddItemToObject(root, "payload", tmp);
	}

	if(pretty){
		json_str = cJSON_Print(root);
	}else{
		json_str = cJSON_PrintUnformatted(root);
	}
	cJSON_Delete(root);

	fputs(json_str, stdout);
	free(json_str);
	
	return MOSQ_ERR_SUCCESS;
#else
	strftime(buf, sizeof(buf), "%Y-%m-%dT%H:%M:%S.000000Z%z", ti);
	snprintf(&buf[strlen("2020-05-06T21:48:00.")], 9, "%06d", ns/1000);
	buf[strlen("2020-05-06T21:48:00.000000")] = 'Z';

	printf("{\"tst\":\"%s\",\"topic\":\"%s\",\"qos\":%d,\"retain\":%d,\"payloadlen\":%d,", buf, message->topic, message->qos, message->retain, message->payloadlen);
=======
	snprintf(buf, 100, "%ld", time(NULL));
	printf("{\"tst\":%s,\"topic\":\"%s\",\"qos\":%d,\"retain\":%d,\"payloadlen\":%d,", buf, message->topic, message->qos, message->retain, message->payloadlen);
>>>>>>> 27745154
	if(message->qos > 0){
		printf("\"mid\":%d,", message->mid);
	}
	if(escaped){
		fputs("\"payload\":\"", stdout);
		write_json_payload(message->payload, message->payloadlen);
		fputs("\"}", stdout);
	}else{
		fputs("\"payload\":", stdout);
		write_payload(message->payload, message->payloadlen, 0, 0, 0, 0, 0);
		fputs("}", stdout);
	}
	
	return MOSQ_ERR_SUCCESS;
#endif
}


static void formatted_print_blank(char pad, int field_width)
{
<<<<<<< HEAD
=======
	size_t len;
>>>>>>> 27745154
	int i;
	for(i=0; i<field_width; i++){
		putchar(pad);
	}
}


static void formatted_print_int(int value, char align, char pad, int field_width)
{
	if(field_width == 0){
		printf("%d", value);
	}else{
		if(align == '-'){
			printf("%-*d", field_width, value);
		}else{
			if(pad == '0'){
				printf("%0*d", field_width, value);
			}else{
				printf("%*d", field_width, value);
			}
		}
	}
}


static void formatted_print_str(const char *value, char align, int field_width, int precision)
{
	if(field_width == 0 && precision == -1){
		fputs(value, stdout);
	}else{
		if(precision == -1){
			if(align == '-'){
				printf("%-*s", field_width, value);
			}else{
				printf("%*s", field_width, value);
			}
		}else if(field_width == 0){
			if(align == '-'){
				printf("%-.*s", precision, value);
			}else{
				printf("%.*s", precision, value);
			}
		}else{
			if(align == '-'){
				printf("%-*.*s", field_width, precision, value);
			}else{
				printf("%*.*s", field_width, precision, value);
			}
		}
	}
}

static void formatted_print_percent(const struct mosq_config *lcfg, const struct mosquitto_message *message, const mosquitto_property *properties, char format, char align, char pad, int field_width, int precision)
{
	struct tm *ti = NULL;
	long ns;
	char buf[100];
	int rc;
	uint8_t i8value;
	uint16_t i16value;
	uint32_t i32value;
	char *binvalue, *strname, *strvalue;
	const mosquitto_property *prop;


	switch(format){
		case '%':
			fputc('%', stdout);
			break;

		case 'A':
			if(mosquitto_property_read_int16(properties, MQTT_PROP_TOPIC_ALIAS, &i16value, false)){
				formatted_print_int(i16value, align, pad, field_width);
			}else{
				formatted_print_blank(pad, field_width);
			}
			break;

		case 'C':
			if(mosquitto_property_read_string(properties, MQTT_PROP_CONTENT_TYPE, &strvalue, false)){
				formatted_print_str(strvalue, align, field_width, precision);
				free(strvalue);
			}else{
				formatted_print_blank(' ', field_width);
			}
			break;

		case 'D':
			if(mosquitto_property_read_binary(properties, MQTT_PROP_CORRELATION_DATA, (void **)&binvalue, &i16value, false)){
				fwrite(binvalue, 1, i16value, stdout);
				free(binvalue);
			}
			break;

		case 'E':
			if(mosquitto_property_read_int32(properties, MQTT_PROP_MESSAGE_EXPIRY_INTERVAL, &i32value, false)){
				formatted_print_int(i32value, align, pad, field_width);
			}else{
				formatted_print_blank(pad, field_width);
			}
			break;

		case 'F':
			if(mosquitto_property_read_byte(properties, MQTT_PROP_PAYLOAD_FORMAT_INDICATOR, &i8value, false)){
				formatted_print_int(i8value, align, pad, field_width);
			}else{
				formatted_print_blank(pad, field_width);
			}
			break;

		case 'I':
			if(!ti){
				if(get_time(&ti, &ns)){
					err_printf(lcfg, "Error obtaining system time.\n");
					return;
				}
			}
			if(strftime(buf, 100, "%FT%T%z", ti) != 0){
				formatted_print_str(buf, align, field_width, precision);
			}else{
				formatted_print_blank(' ', field_width);
			}
			break;

		case 'j':
			if(!ti){
				if(get_time(&ti, &ns)){
					err_printf(lcfg, "Error obtaining system time.\n");
					return;
				}
			}
			if(json_print(message, properties, ti, ns, true, lcfg->pretty) != MOSQ_ERR_SUCCESS){
				err_printf(lcfg, "Error: Out of memory.\n");
				return;
			}
			break;

		case 'J':
			if(!ti){
				if(get_time(&ti, &ns)){
					err_printf(lcfg, "Error obtaining system time.\n");
					return;
				}
			}
			rc = json_print(message, properties, ti, ns, false, lcfg->pretty);
			if(rc == MOSQ_ERR_NOMEM){
				err_printf(lcfg, "Error: Out of memory.\n");
				return;
			}else if(rc == MOSQ_ERR_INVAL){
				err_printf(lcfg, "Error: Message payload is not valid JSON on topic %s.\n", message->topic);
				return;
			}
			break;

		case 'l':
			formatted_print_int(message->payloadlen, align, pad, field_width);
			break;

		case 'm':
			formatted_print_int(message->mid, align, pad, field_width);
			break;

		case 'P':
			strname = NULL;
			strvalue = NULL;
			prop = mosquitto_property_read_string_pair(properties, MQTT_PROP_USER_PROPERTY, &strname, &strvalue, false);
			while(prop){
				printf("%s:%s", strname, strvalue);
				free(strname);
				free(strvalue);
				strname = NULL;
				strvalue = NULL;

				prop = mosquitto_property_read_string_pair(prop, MQTT_PROP_USER_PROPERTY, &strname, &strvalue, true);
				if(prop){
					fputc(' ', stdout);
				}
			}
			free(strname);
			free(strvalue);
			break;

		case 'p':
			write_payload(message->payload, message->payloadlen, 0, align, pad, field_width, precision);
			break;

		case 'q':
			fputc(message->qos + 48, stdout);
			break;

		case 'R':
			if(mosquitto_property_read_string(properties, MQTT_PROP_RESPONSE_TOPIC, &strvalue, false)){
				formatted_print_str(strvalue, align, field_width, precision);
				free(strvalue);
			}
			break;

		case 'r':
			if(message->retain){
				fputc('1', stdout);
			}else{
				fputc('0', stdout);
			}
			break;

		case 'S':
			if(mosquitto_property_read_varint(properties, MQTT_PROP_SUBSCRIPTION_IDENTIFIER, &i32value, false)){
				formatted_print_int(i32value, align, pad, field_width);
			}else{
				formatted_print_blank(pad, field_width);
			}
			break;

		case 't':
			formatted_print_str(message->topic, align, field_width, precision);
			break;

		case 'U':
			if(!ti){
				if(get_time(&ti, &ns)){
					err_printf(lcfg, "Error obtaining system time.\n");
					return;
				}
			}
			if(strftime(buf, 100, "%s", ti) != 0){
				printf("%s.%09ld", buf, ns);
			}
			break;

		case 'x':
			write_payload(message->payload, message->payloadlen, 1, align, pad, field_width, precision);
			break;

		case 'X':
			write_payload(message->payload, message->payloadlen, 2, align, pad, field_width, precision);
			break;
	}
}


static void formatted_print(const struct mosq_config *lcfg, const struct mosquitto_message *message, const mosquitto_property *properties)
{
	int len;
	int i;
	struct tm *ti = NULL;
	long ns;
	char strf[3];
	char buf[100];
	char align, pad;
	int field_width, precision;

	len = strlen(lcfg->format);

	for(i=0; i<len; i++){
		if(lcfg->format[i] == '%'){
			align = 0;
			pad = ' ';
			field_width = 0;
			precision = -1;
			if(i < len-1){
				i++;
				/* Optional alignment */
				if(lcfg->format[i] == '-'){
					align = lcfg->format[i];
					if(i < len-1){
						i++;
					}
				}
				/* "%-040p" is allowed by this combination of checks, but isn't
				 * a valid format specifier, the '0' will be ignored. */
				/* Optional zero padding */
				if(lcfg->format[i] == '0'){
					pad = '0';
					if(i < len-1){
						i++;
					}
				}
				/* Optional field width */
				while(i < len-1 && lcfg->format[i] >= '0' && lcfg->format[i] <= '9'){
					field_width *= 10;
					field_width += lcfg->format[i]-'0';
					i++;
				}
				/* Optional precision */
				if(lcfg->format[i] == '.'){
					if(i < len-1){
						i++;
						precision = 0;
						while(i < len-1 && lcfg->format[i] >= '0' && lcfg->format[i] <= '9'){
							precision *= 10;
							precision += lcfg->format[i]-'0';
							i++;
						}
					}
				}

				if(i < len){
					formatted_print_percent(lcfg, message, properties, lcfg->format[i], align, pad, field_width, precision);
				}
			}
		}else if(lcfg->format[i] == '@'){
			if(i < len-1){
				i++;
				if(lcfg->format[i] == '@'){
					fputc('@', stdout);
				}else{
					if(!ti){
						if(get_time(&ti, &ns)){
							err_printf(lcfg, "Error obtaining system time.\n");
							return;
						}
					}

					strf[0] = '%';
					strf[1] = lcfg->format[i];
					strf[2] = 0;

					if(lcfg->format[i] == 'N'){
						printf("%09ld", ns);
					}else{
						if(strftime(buf, 100, strf, ti) != 0){
							fputs(buf, stdout);
						}
					}
				}
			}
		}else if(lcfg->format[i] == '\\'){
			if(i < len-1){
				i++;
				switch(lcfg->format[i]){
					case '\\':
						fputc('\\', stdout);
						break;

					case '0':
						fputc('\0', stdout);
						break;

					case 'a':
						fputc('\a', stdout);
						break;

					case 'e':
						fputc('\033', stdout);
						break;

					case 'n':
						fputc('\n', stdout);
						break;

					case 'r':
						fputc('\r', stdout);
						break;

					case 't':
						fputc('\t', stdout);
						break;

					case 'v':
						fputc('\v', stdout);
						break;
				}
			}
		}else{
			fputc(lcfg->format[i], stdout);
		}
	}
	if(lcfg->eol){
		fputc('\n', stdout);
	}
	fflush(stdout);
}


void rand_init(void)
{
	struct tm *ti = NULL;
	long ns;

	if(!get_time(&ti, &ns)){
		srandom(ns);
	}
}


void print_message(struct mosq_config *cfg, const struct mosquitto_message *message, const mosquitto_property *properties)
{
	long r;

	if(cfg->random_filter < 10000){
		r = random();
		if((r%10000) >= cfg->random_filter){
			return;
		}
	}
	if(cfg->format){
		formatted_print(cfg, message, properties);
	}else if(cfg->verbose){
		if(message->payloadlen){
			printf("%s ", message->topic);
			write_payload(message->payload, message->payloadlen, false, 0, 0, 0, 0);
			if(cfg->eol){
				printf("\n");
			}
		}else{
			if(cfg->eol){
				printf("%s (null)\n", message->topic);
			}
		}
		fflush(stdout);
	}else{
		if(message->payloadlen){
			write_payload(message->payload, message->payloadlen, false, 0, 0, 0, 0);
			if(cfg->eol){
				printf("\n");
			}
			fflush(stdout);
		}
	}
}
<|MERGE_RESOLUTION|>--- conflicted
+++ resolved
@@ -289,7 +289,6 @@
 	}
 	cJSON_AddItemToObject(root, "payloadlen", tmp);
 
-<<<<<<< HEAD
 	if(message->qos > 0){
 		tmp = cJSON_CreateNumber(message->mid);
 		if(tmp == NULL){
@@ -342,10 +341,6 @@
 	buf[strlen("2020-05-06T21:48:00.000000")] = 'Z';
 
 	printf("{\"tst\":\"%s\",\"topic\":\"%s\",\"qos\":%d,\"retain\":%d,\"payloadlen\":%d,", buf, message->topic, message->qos, message->retain, message->payloadlen);
-=======
-	snprintf(buf, 100, "%ld", time(NULL));
-	printf("{\"tst\":%s,\"topic\":\"%s\",\"qos\":%d,\"retain\":%d,\"payloadlen\":%d,", buf, message->topic, message->qos, message->retain, message->payloadlen);
->>>>>>> 27745154
 	if(message->qos > 0){
 		printf("\"mid\":%d,", message->mid);
 	}
@@ -366,10 +361,6 @@
 
 static void formatted_print_blank(char pad, int field_width)
 {
-<<<<<<< HEAD
-=======
-	size_t len;
->>>>>>> 27745154
 	int i;
 	for(i=0; i<field_width; i++){
 		putchar(pad);
