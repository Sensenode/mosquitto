/*
Copyright (c) 2009-2019 Roger Light <roger@atchoo.org>

All rights reserved. This program and the accompanying materials
are made available under the terms of the Eclipse Public License v1.0
and Eclipse Distribution License v1.0 which accompany this distribution.
 
The Eclipse Public License is available at
   http://www.eclipse.org/legal/epl-v10.html
and the Eclipse Distribution License is available at
  http://www.eclipse.org/org/documents/edl-v10.php.
 
Contributors:
   Roger Light - initial implementation and documentation.
*/

#include "config.h"

#include <errno.h>
#include <fcntl.h>
#include <stdio.h>
#include <stdlib.h>
#include <string.h>
#ifndef WIN32
#include <sys/time.h>
#include <time.h>
#else
#include <process.h>
#include <winsock2.h>
#define snprintf sprintf_s
#endif

#include <mqtt_protocol.h>
#include <mosquitto.h>
#include "client_shared.h"
#include "pub_shared.h"

/* Global variables for use in callbacks. See sub_client.c for an example of
 * using a struct to hold variables for use in callbacks. */
static bool first_publish = true;
static int last_mid = -1;
static int last_mid_sent = -1;
static char *line_buf = NULL;
static int line_buf_len = 1024;
static bool disconnect_sent = false;
static int publish_count = 0;
static bool ready_for_repeat = false;
static volatile int status = STATUS_CONNECTING;

#ifdef WIN32
static uint64_t next_publish_tv;

static void set_repeat_time(void)
{
	uint64_t ticks = GetTickCount64();
	next_publish_tv = ticks + cfg.repeat_delay.tv_sec*1000 + cfg.repeat_delay.tv_usec/1000;
}

static int check_repeat_time(void)
{
	uint64_t ticks = GetTickCount64();

	if(ticks > next_publish_tv){
		return 1;
	}else{
		return 0;
	}
}
#else

static struct timeval next_publish_tv;

static void set_repeat_time(void)
{
	gettimeofday(&next_publish_tv, NULL);
	next_publish_tv.tv_sec += cfg.repeat_delay.tv_sec;
	next_publish_tv.tv_usec += cfg.repeat_delay.tv_usec;

	next_publish_tv.tv_sec += next_publish_tv.tv_usec/1e6;
	next_publish_tv.tv_usec = next_publish_tv.tv_usec%1000000;
}

static int check_repeat_time(void)
{
	struct timeval tv;

	gettimeofday(&tv, NULL);

	if(tv.tv_sec > next_publish_tv.tv_sec){
		return 1;
	}else if(tv.tv_sec == next_publish_tv.tv_sec
			&& tv.tv_usec > next_publish_tv.tv_usec){

		return 1;
	}
	return 0;
}
#endif

void my_disconnect_callback(struct mosquitto *mosq, void *obj, int rc, const mosquitto_property *properties)
{
	UNUSED(mosq);
	UNUSED(obj);
	UNUSED(rc);
	UNUSED(properties);

	if(rc == 0){
		status = STATUS_DISCONNECTED;
	}
}

int my_publish(struct mosquitto *mosq, int *mid, const char *topic, int payloadlen, void *payload, int qos, bool retain)
{
	ready_for_repeat = false;
	if(cfg.protocol_version == MQTT_PROTOCOL_V5 && cfg.have_topic_alias && first_publish == false){
		return mosquitto_publish_v5(mosq, mid, NULL, payloadlen, payload, qos, retain, cfg.publish_props);
	}else{
		first_publish = false;
		return mosquitto_publish_v5(mosq, mid, topic, payloadlen, payload, qos, retain, cfg.publish_props);
	}
}


void my_connect_callback(struct mosquitto *mosq, void *obj, int result, int flags, const mosquitto_property *properties)
{
	int rc = MOSQ_ERR_SUCCESS;

	UNUSED(obj);
	UNUSED(flags);
	UNUSED(properties);

	if(!result){
		switch(cfg.pub_mode){
			case MSGMODE_CMD:
			case MSGMODE_FILE:
			case MSGMODE_STDIN_FILE:
				rc = my_publish(mosq, &mid_sent, cfg.topic, cfg.msglen, cfg.message, cfg.qos, cfg.retain);
				break;
			case MSGMODE_NULL:
				rc = my_publish(mosq, &mid_sent, cfg.topic, 0, NULL, cfg.qos, cfg.retain);
				break;
			case MSGMODE_STDIN_LINE:
				status = STATUS_CONNACK_RECVD;
				break;
		}
		if(rc){
			switch(rc){
				case MOSQ_ERR_INVAL:
					err_printf(&cfg, "Error: Invalid input. Does your topic contain '+' or '#'?\n");
					break;
				case MOSQ_ERR_NOMEM:
					err_printf(&cfg, "Error: Out of memory when trying to publish message.\n");
					break;
				case MOSQ_ERR_NO_CONN:
					err_printf(&cfg, "Error: Client not connected when trying to publish.\n");
					break;
				case MOSQ_ERR_PROTOCOL:
					err_printf(&cfg, "Error: Protocol error when communicating with broker.\n");
					break;
				case MOSQ_ERR_PAYLOAD_SIZE:
					err_printf(&cfg, "Error: Message payload is too large.\n");
					break;
				case MOSQ_ERR_QOS_NOT_SUPPORTED:
					err_printf(&cfg, "Error: Message QoS not supported on broker, try a lower QoS.\n");
					break;
			}
			mosquitto_disconnect_v5(mosq, 0, cfg.disconnect_props);
		}
	}else{
		if(result){
			if(cfg.protocol_version == MQTT_PROTOCOL_V5){
				if(result == MQTT_RC_UNSUPPORTED_PROTOCOL_VERSION){
					err_printf(&cfg, "Connection error: %s. Try connecting to an MQTT v5 broker, or use MQTT v3.x mode.\n", mosquitto_reason_string(result));
				}else{
					err_printf(&cfg, "Connection error: %s\n", mosquitto_reason_string(result));
				}
			}else{
				err_printf(&cfg, "Connection error: %s\n", mosquitto_connack_string(result));
			}
			mosquitto_disconnect_v5(mosq, 0, cfg.disconnect_props);
		}
	}
}


void my_publish_callback(struct mosquitto *mosq, void *obj, int mid, int reason_code, const mosquitto_property *properties)
{
	UNUSED(obj);
	UNUSED(properties);

	last_mid_sent = mid;
	if(reason_code > 127){
		err_printf(&cfg, "Warning: Publish %d failed: %s.\n", mid, mosquitto_reason_string(reason_code));
	}
	publish_count++;

	if(cfg.pub_mode == MSGMODE_STDIN_LINE){
		if(mid == last_mid){
			mosquitto_disconnect_v5(mosq, 0, cfg.disconnect_props);
			disconnect_sent = true;
		}
	}else if(publish_count < cfg.repeat_count){
		ready_for_repeat = true;
		set_repeat_time();
	}else if(disconnect_sent == false){
		mosquitto_disconnect_v5(mosq, 0, cfg.disconnect_props);
		disconnect_sent = true;
	}
}


int pub_shared_init(void)
{
	line_buf = malloc(line_buf_len);
	if(!line_buf){
		err_printf(&cfg, "Error: Out of memory.\n");
		return 1;
	}
	return 0;
}


int pub_stdin_line_loop(struct mosquitto *mosq)
{
	char *buf2;
	int buf_len_actual;
	int pos;
	int rc = MOSQ_ERR_SUCCESS;
	int read_len;
	bool stdin_finished = false;

	mosquitto_loop_start(mosq);
	stdin_finished = false;
	do{
		if(status == STATUS_CONNACK_RECVD){
			pos = 0;
			read_len = line_buf_len;
			while(status == STATUS_CONNACK_RECVD && fgets(&line_buf[pos], read_len, stdin)){
				buf_len_actual = strlen(line_buf);
				if(line_buf[buf_len_actual-1] == '\n'){
					line_buf[buf_len_actual-1] = '\0';
					rc = my_publish(mosq, &mid_sent, cfg.topic, buf_len_actual-1, line_buf, cfg.qos, cfg.retain);
					if(rc){
						err_printf(&cfg, "Error: Publish returned %d, disconnecting.\n", rc);
						mosquitto_disconnect_v5(mosq, MQTT_RC_DISCONNECT_WITH_WILL_MSG, cfg.disconnect_props);
					}
					break;
				}else{
					line_buf_len += 1024;
					pos += 1023;
					read_len = 1024;
					buf2 = realloc(line_buf, line_buf_len);
					if(!buf2){
						err_printf(&cfg, "Error: Out of memory.\n");
						return MOSQ_ERR_NOMEM;
					}
					line_buf = buf2;
				}
			}
<<<<<<< HEAD
			if(feof(stdin)){
				if(mid_sent == -1){
					/* Empty file */
=======
			if(status == STATUS_WAITING){
				if(last_mid_sent == last_mid && disconnect_sent == false){
>>>>>>> 50c9a4b0
					mosquitto_disconnect_v5(mosq, 0, cfg.disconnect_props);
					disconnect_sent = true;
					status = STATUS_DISCONNECTING;
				}else{
					last_mid = mid_sent;
					status = STATUS_WAITING;
				}
				stdin_finished = true;
			}else if(status == STATUS_DISCONNECTED){
				/* Not end of stdin, so we've lost our connection and must
				 * reconnect */
			}
		}else if(status == STATUS_WAITING){
			if(last_mid_sent == last_mid && disconnect_sent == false){
				mosquitto_disconnect_v5(mosq, 0, cfg.disconnect_props);
				disconnect_sent = true;
			}
#ifdef WIN32
			Sleep(100);
#else
			struct timespec ts;
			ts.tv_sec = 0;
			ts.tv_nsec = 100000000;
			nanosleep(&ts, NULL);
#endif
		}
	}while(stdin_finished == false);
	mosquitto_loop_stop(mosq, false);

	if(status == STATUS_DISCONNECTED){
		return MOSQ_ERR_SUCCESS;
	}else{
		return rc;
	}
}


int pub_other_loop(struct mosquitto *mosq)
{
	int rc;
	int loop_delay = 1000;

	if(cfg.repeat_count > 1 && (cfg.repeat_delay.tv_sec == 0 || cfg.repeat_delay.tv_usec != 0)){
		loop_delay = cfg.repeat_delay.tv_usec / 2000;
	}

	do{
		rc = mosquitto_loop(mosq, loop_delay, 1);
		if(ready_for_repeat && check_repeat_time()){
			rc = MOSQ_ERR_SUCCESS;
			switch(cfg.pub_mode){
				case MSGMODE_CMD:
				case MSGMODE_FILE:
				case MSGMODE_STDIN_FILE:
					rc = my_publish(mosq, &mid_sent, cfg.topic, cfg.msglen, cfg.message, cfg.qos, cfg.retain);
					break;
				case MSGMODE_NULL:
					rc = my_publish(mosq, &mid_sent, cfg.topic, 0, NULL, cfg.qos, cfg.retain);
					break;
			}
			if(rc){
				err_printf(&cfg, "Error sending repeat publish: %s", mosquitto_strerror(rc));
			}
		}
	}while(rc == MOSQ_ERR_SUCCESS);

	if(status == STATUS_DISCONNECTED){
		return MOSQ_ERR_SUCCESS;
	}else{
		return rc;
	}
}


int pub_shared_loop(struct mosquitto *mosq)
{
	if(cfg.pub_mode == MSGMODE_STDIN_LINE){
		return pub_stdin_line_loop(mosq);
	}else{
		return pub_other_loop(mosq);
	}
}


void pub_shared_cleanup(void)
{
	free(line_buf);
}


void print_usage(void)
{
	int major, minor, revision;

	mosquitto_lib_version(&major, &minor, &revision);
	printf("mosquitto_pub is a simple mqtt client that will publish a message on a single topic and exit.\n");
	printf("mosquitto_pub version %s running on libmosquitto %d.%d.%d.\n\n", VERSION, major, minor, revision);
	printf("Usage: mosquitto_pub {[-h host] [-p port] [-u username] [-P password] -t topic | -L URL}\n");
	printf("                     {-f file | -l | -n | -m message}\n");
	printf("                     [-c] [-k keepalive] [-q qos] [-r] [--repeat N] [--repeat-delay time]\n");
#ifdef WITH_SRV
	printf("                     [-A bind_address] [-S]\n");
#else
	printf("                     [-A bind_address]\n");
#endif
	printf("                     [-i id] [-I id_prefix]\n");
	printf("                     [-d] [--quiet]\n");
	printf("                     [-M max_inflight]\n");
	printf("                     [-u username [-P password]]\n");
	printf("                     [--will-topic [--will-payload payload] [--will-qos qos] [--will-retain]]\n");
#ifdef WITH_TLS
	printf("                     [{--cafile file | --capath dir} [--cert file] [--key file]\n");
	printf("                       [--ciphers ciphers] [--insecure]\n");
	printf("                       [--tls-alpn protocol]\n");
	printf("                       [--tls-engine engine] [--keyform keyform] [--tls-engine-kpass-sha1]]\n");
#ifdef FINAL_WITH_TLS_PSK
	printf("                     [--psk hex-key --psk-identity identity [--ciphers ciphers]]\n");
#endif
#endif
#ifdef WITH_SOCKS
	printf("                     [--proxy socks-url]\n");
#endif
	printf("                     [--property command identifier value]\n");
	printf("                     [-D command identifier value]\n");
	printf("       mosquitto_pub --help\n\n");
	printf(" -A : bind the outgoing socket to this host/ip address. Use to control which interface\n");
	printf("      the client communicates over.\n");
	printf(" -d : enable debug messages.\n");
	printf(" -D : Define MQTT v5 properties. See the documentation for more details.\n");
	printf(" -f : send the contents of a file as the message.\n");
	printf(" -h : mqtt host to connect to. Defaults to localhost.\n");
	printf(" -i : id to use for this client. Defaults to mosquitto_pub_ appended with the process id.\n");
	printf(" -I : define the client id as id_prefix appended with the process id. Useful for when the\n");
	printf("      broker is using the clientid_prefixes option.\n");
	printf(" -k : keep alive in seconds for this client. Defaults to 60.\n");
	printf(" -L : specify user, password, hostname, port and topic as a URL in the form:\n");
	printf("      mqtt(s)://[username[:password]@]host[:port]/topic\n");
	printf(" -l : read messages from stdin, sending a separate message for each line.\n");
	printf(" -m : message payload to send.\n");
	printf(" -M : the maximum inflight messages for QoS 1/2..\n");
	printf(" -n : send a null (zero length) message.\n");
	printf(" -p : network port to connect to. Defaults to 1883 for plain MQTT and 8883 for MQTT over TLS.\n");
	printf(" -P : provide a password\n");
	printf(" -q : quality of service level to use for all messages. Defaults to 0.\n");
	printf(" -r : message should be retained.\n");
	printf(" -s : read message from stdin, sending the entire input as a message.\n");
#ifdef WITH_SRV
	printf(" -S : use SRV lookups to determine which host to connect to.\n");
#endif
	printf(" -t : mqtt topic to publish to.\n");
	printf(" -u : provide a username\n");
	printf(" -V : specify the version of the MQTT protocol to use when connecting.\n");
	printf("      Can be mqttv5, mqttv311 or mqttv31. Defaults to mqttv311.\n");
	printf(" --help : display this message.\n");
	printf(" --repeat : if publish mode is -f, -m, or -s, then repeat the publish N times.\n");
	printf(" --repeat-delay : if using --repeat, wait time seconds between publishes. Defaults to 0.\n");
	printf(" --quiet : don't print error messages.\n");
	printf(" --will-payload : payload for the client Will, which is sent by the broker in case of\n");
	printf("                  unexpected disconnection. If not given and will-topic is set, a zero\n");
	printf("                  length message will be sent.\n");
	printf(" --will-qos : QoS level for the client Will.\n");
	printf(" --will-retain : if given, make the client Will retained.\n");
	printf(" --will-topic : the topic on which to publish the client Will.\n");
#ifdef WITH_TLS
	printf(" --cafile : path to a file containing trusted CA certificates to enable encrypted\n");
	printf("            communication.\n");
	printf(" --capath : path to a directory containing trusted CA certificates to enable encrypted\n");
	printf("            communication.\n");
	printf(" --cert : client certificate for authentication, if required by server.\n");
	printf(" --key : client private key for authentication, if required by server.\n");
	printf(" --keyform : keyfile type, can be either \"pem\" or \"engine\".\n");
	printf(" --ciphers : openssl compatible list of TLS ciphers to support.\n");
	printf(" --tls-version : TLS protocol version, can be one of tlsv1.3 tlsv1.2 or tlsv1.1.\n");
	printf("                 Defaults to tlsv1.2 if available.\n");
	printf(" --insecure : do not check that the server certificate hostname matches the remote\n");
	printf("              hostname. Using this option means that you cannot be sure that the\n");
	printf("              remote host is the server you wish to connect to and so is insecure.\n");
	printf("              Do not use this option in a production environment.\n");
	printf(" --tls-engine : If set, enables the use of a TLS engine device.\n");
	printf(" --tls-engine-kpass-sha1 : SHA1 of the key password to be used with the selected SSL engine.\n");
#  ifdef FINAL_WITH_TLS_PSK
	printf(" --psk : pre-shared-key in hexadecimal (no leading 0x) to enable TLS-PSK mode.\n");
	printf(" --psk-identity : client identity string for TLS-PSK mode.\n");
#  endif
#endif
#ifdef WITH_SOCKS
	printf(" --proxy : SOCKS5 proxy URL of the form:\n");
	printf("           socks5h://[username[:password]@]hostname[:port]\n");
	printf("           Only \"none\" and \"username\" authentication is supported.\n");
#endif
	printf("\nSee https://mosquitto.org/ for more information.\n\n");
}

int main(int argc, char *argv[])
{
	struct mosquitto *mosq = NULL;
	int rc;

	mosquitto_lib_init();

	if(pub_shared_init()) return 1;

	rc = client_config_load(&cfg, CLIENT_PUB, argc, argv);
	if(rc){
		if(rc == 2){
			/* --help */
			print_usage();
		}else{
			fprintf(stderr, "\nUse 'mosquitto_pub --help' to see usage.\n");
		}
		goto cleanup;
	}

#ifndef WITH_THREADING
	if(cfg.pub_mode == MSGMODE_STDIN_LINE){
		fprintf(stderr, "Error: '-l' mode not available, threading support has not been compiled in.\n");
		goto cleanup;
	}
#endif

	if(cfg.pub_mode == MSGMODE_STDIN_FILE){
		if(load_stdin()){
			err_printf(&cfg, "Error loading input from stdin.\n");
			goto cleanup;
		}
	}else if(cfg.file_input){
		if(load_file(cfg.file_input)){
			err_printf(&cfg, "Error loading input file \"%s\".\n", cfg.file_input);
			goto cleanup;
		}
	}

	if(!cfg.topic || cfg.pub_mode == MSGMODE_NONE){
		fprintf(stderr, "Error: Both topic and message must be supplied.\n");
		print_usage();
		goto cleanup;
	}


	if(client_id_generate(&cfg)){
		goto cleanup;
	}

	mosq = mosquitto_new(cfg.id, cfg.clean_session, NULL);
	if(!mosq){
		switch(errno){
			case ENOMEM:
				err_printf(&cfg, "Error: Out of memory.\n");
				break;
			case EINVAL:
				err_printf(&cfg, "Error: Invalid id.\n");
				break;
		}
		goto cleanup;
	}
	if(cfg.debug){
		mosquitto_log_callback_set(mosq, my_log_callback);
	}
	mosquitto_connect_v5_callback_set(mosq, my_connect_callback);
	mosquitto_disconnect_v5_callback_set(mosq, my_disconnect_callback);
	mosquitto_publish_v5_callback_set(mosq, my_publish_callback);

	if(client_opts_set(mosq, &cfg)){
		goto cleanup;
	}

	rc = client_connect(mosq, &cfg);
	if(rc){
		goto cleanup;
	}

	rc = pub_shared_loop(mosq);

	if(cfg.message && cfg.pub_mode == MSGMODE_FILE){
		free(cfg.message);
		cfg.message = NULL;
	}
	mosquitto_destroy(mosq);
	mosquitto_lib_cleanup();
	client_config_cleanup(&cfg);
	pub_shared_cleanup();

	if(rc){
		err_printf(&cfg, "Error: %s\n", mosquitto_strerror(rc));
	}
	return rc;

cleanup:
	mosquitto_lib_cleanup();
	client_config_cleanup(&cfg);
	pub_shared_cleanup();
	return 1;
}<|MERGE_RESOLUTION|>--- conflicted
+++ resolved
@@ -257,14 +257,9 @@
 					line_buf = buf2;
 				}
 			}
-<<<<<<< HEAD
 			if(feof(stdin)){
 				if(mid_sent == -1){
 					/* Empty file */
-=======
-			if(status == STATUS_WAITING){
-				if(last_mid_sent == last_mid && disconnect_sent == false){
->>>>>>> 50c9a4b0
 					mosquitto_disconnect_v5(mosq, 0, cfg.disconnect_props);
 					disconnect_sent = true;
 					status = STATUS_DISCONNECTING;
@@ -277,7 +272,9 @@
 				/* Not end of stdin, so we've lost our connection and must
 				 * reconnect */
 			}
-		}else if(status == STATUS_WAITING){
+		}
+
+		if(status == STATUS_WAITING){
 			if(last_mid_sent == last_mid && disconnect_sent == false){
 				mosquitto_disconnect_v5(mosq, 0, cfg.disconnect_props);
 				disconnect_sent = true;
