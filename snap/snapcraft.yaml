name: mosquitto
<<<<<<< HEAD
version: 1.5.3
=======
version: 1.5.4
>>>>>>> 8960b1fe
summary: Eclipse Mosquitto MQTT broker
description: This is a message broker that supports version 3.1 and 3.1.1 of the MQTT
    protocol.
    MQTT provides a method of carrying out messaging using a publish/subscribe
    model. It is lightweight, both in terms of bandwidth usage and ease of
    implementation. This makes it particularly useful at the edge of the network
    where a sensor or other simple device may be implemented using an arduino for
    example.
confinement: strict
grade: stable

apps:
  mosquitto:
    command: launcher.sh
    daemon: simple
    restart-condition: always
    plugs: [network, network-bind]

  pub:
    command: usr/bin/mosquitto_pub
    plugs: [network]

  sub:
    command: usr/bin/mosquitto_sub
    plugs: [network]

  passwd:
    command: usr/bin/mosquitto_passwd


parts:
  script:
    plugin: dump
    source: snap/local/
    prime:
      - default_config.conf
      - launcher.sh
  config:
    plugin: dump
    source: .
    prime:
      - mosquitto.conf


  mosquitto:
    after:
      - lws
    plugin: make
    make-parameters: ["prefix=/usr", "WITH_WEBSOCKETS=yes", "WITH_ADNS=yes", "CFLAGS=-Wall -ggdb -O2 -I$SNAPCRAFT_STAGE -D_GNU_SOURCE"]
    source: https://github.com/eclipse/mosquitto
    source-type: git

    build-packages:
      - libssl-dev
      - uuid-dev
      - xsltproc
      - docbook-xsl
      - gcc
      - g++
    stage-packages:
      - libssl1.0.0
      - libuuid1
    prime:
      - usr/sbin/mosquitto
      - usr/bin/mosquitto_pub
      - usr/bin/mosquitto_sub
      - usr/bin/mosquitto_passwd
      - usr/lib/libmosquitto.so*
      - lib/*-linux-gnu/libcrypto.so*
      - lib/*-linux-gnu/libssl.so*
      - lib/*-linux-gnu/libuuid.so*
<<<<<<< HEAD
=======
      - usr/include/mosquitto.h
      - usr/include/mosquitto_broker.h
      - usr/include/mosquitto_plugin.h
>>>>>>> 8960b1fe

  lws:
    plugin: cmake
    configflags: ["-DLWS_IPV6=ON", "-DLWS_WITHOUT_CLIENT=ON", "-DLWS_WITHOUT_EXTENSIONS=ON", "-DLWS_WITH_ZIP_FOPS=OFF", "-DLWS_WITH_ZLIB=OFF", "-DLWS_WITH_SHARED=OFF"]
    source: https://github.com/warmcat/libwebsockets/archive/v2.4.2.tar.gz
    source-type: tar
    stage:
      - include/libwebsockets.h
      - include/lws_config.h
      - lib/libwebsockets.a
    prime: [-*]<|MERGE_RESOLUTION|>--- conflicted
+++ resolved
@@ -1,9 +1,5 @@
 name: mosquitto
-<<<<<<< HEAD
-version: 1.5.3
-=======
 version: 1.5.4
->>>>>>> 8960b1fe
 summary: Eclipse Mosquitto MQTT broker
 description: This is a message broker that supports version 3.1 and 3.1.1 of the MQTT
     protocol.
@@ -75,12 +71,9 @@
       - lib/*-linux-gnu/libcrypto.so*
       - lib/*-linux-gnu/libssl.so*
       - lib/*-linux-gnu/libuuid.so*
-<<<<<<< HEAD
-=======
       - usr/include/mosquitto.h
       - usr/include/mosquitto_broker.h
       - usr/include/mosquitto_plugin.h
->>>>>>> 8960b1fe
 
   lws:
     plugin: cmake
