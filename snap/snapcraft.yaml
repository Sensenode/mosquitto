name: mosquitto
version: 1.5.5
summary: Eclipse Mosquitto MQTT broker
description: This is a message broker that supports version 3.1 and 3.1.1 of the MQTT
    protocol.
    MQTT provides a method of carrying out messaging using a publish/subscribe
    model. It is lightweight, both in terms of bandwidth usage and ease of
    implementation. This makes it particularly useful at the edge of the network
    where a sensor or other simple device may be implemented using an arduino for
    example.
confinement: strict
grade: stable

apps:
  mosquitto:
    command: launcher.sh
    daemon: simple
    restart-condition: always
    plugs: [network, network-bind]

  pub:
    command: usr/bin/mosquitto_pub
    plugs: [network]

  sub:
    command: usr/bin/mosquitto_sub
    plugs: [network]

  passwd:
    command: usr/bin/mosquitto_passwd


parts:
  script:
    plugin: dump
    source: snap/local/
    prime:
      - default_config.conf
      - launcher.sh
  config:
    plugin: dump
    source: .
    prime:
      - mosquitto.conf


  mosquitto:
    after:
      - lws
    plugin: make
    make-parameters: ["prefix=/usr", "WITH_WEBSOCKETS=yes", "WITH_ADNS=yes", "CFLAGS=-Wall -ggdb -O2 -I$SNAPCRAFT_STAGE -D_GNU_SOURCE"]
    source: https://github.com/eclipse/mosquitto
    source-type: git

    build-packages:
      - libssl-dev
      - xsltproc
      - docbook-xsl
      - gcc
      - g++
    stage-packages:
      - libssl1.0.0
    prime:
      - usr/sbin/mosquitto
      - usr/bin/mosquitto_pub
      - usr/bin/mosquitto_sub
      - usr/bin/mosquitto_passwd
      - usr/lib/libmosquitto.so*
      - lib/*-linux-gnu/libcrypto.so*
      - lib/*-linux-gnu/libssl.so*
<<<<<<< HEAD
=======
      - lib/*-linux-gnu/libuuid.so*
      - usr/include/mosquitto.h
      - usr/include/mosquitto_broker.h
      - usr/include/mosquitto_plugin.h
>>>>>>> 84c5d90f

  lws:
    plugin: cmake
    configflags: ["-DLWS_IPV6=ON", "-DLWS_WITHOUT_CLIENT=ON", "-DLWS_WITHOUT_EXTENSIONS=ON", "-DLWS_WITH_ZIP_FOPS=OFF", "-DLWS_WITH_ZLIB=OFF", "-DLWS_WITH_SHARED=OFF"]
    source: https://github.com/warmcat/libwebsockets/archive/v2.4.2.tar.gz
    source-type: tar
    stage:
      - include/libwebsockets.h
      - include/lws_config.h
      - lib/libwebsockets.a
    prime: [-*]<|MERGE_RESOLUTION|>--- conflicted
+++ resolved
@@ -68,13 +68,9 @@
       - usr/lib/libmosquitto.so*
       - lib/*-linux-gnu/libcrypto.so*
       - lib/*-linux-gnu/libssl.so*
-<<<<<<< HEAD
-=======
-      - lib/*-linux-gnu/libuuid.so*
       - usr/include/mosquitto.h
       - usr/include/mosquitto_broker.h
       - usr/include/mosquitto_plugin.h
->>>>>>> 84c5d90f
 
   lws:
     plugin: cmake
