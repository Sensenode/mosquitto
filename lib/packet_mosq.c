--- conflicted
+++ resolved
@@ -219,14 +219,7 @@
 	}
 	pthread_mutex_unlock(&mosq->out_packet_mutex);
 
-<<<<<<< HEAD
-	pthread_mutex_lock(&mosq->state_mutex);
-	state = mosq->state;
-	pthread_mutex_unlock(&mosq->state_mutex);
-
-=======
 	state = mosquitto__get_state(mosq);
->>>>>>> 70cc79a6
 #if defined(WITH_TLS) && !defined(WITH_BROKER)
 	if((state == mosq_cs_connect_pending) || mosq->want_connect){
 #else
@@ -334,15 +327,8 @@
 	if(mosq->sock == INVALID_SOCKET){
 		return MOSQ_ERR_NO_CONN;
 	}
-<<<<<<< HEAD
-	pthread_mutex_lock(&mosq->state_mutex);
-	state = mosq->state;
-	pthread_mutex_unlock(&mosq->state_mutex);
-
-=======
 
 	state = mosquitto__get_state(mosq);
->>>>>>> 70cc79a6
 	if(state == mosq_cs_connect_pending){
 		return MOSQ_ERR_SUCCESS;
 	}
