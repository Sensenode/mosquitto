--- conflicted
+++ resolved
@@ -95,8 +95,10 @@
 
 	if(mosq->protocol == mosq_p_mqtt5){
 		rc = property__read_all(CMD_PUBLISH, &mosq->in_packet, &properties);
-<<<<<<< HEAD
-		if(rc) return rc;
+		if(rc){
+			message__cleanup(&message);
+			return rc;
+		}
 
 		mosquitto_property_read_int16(properties, MQTT_PROP_TOPIC_ALIAS, &topic_alias, false);
 		if(topic_alias != 0){
@@ -123,12 +125,6 @@
 		message__cleanup(&message);
 		mosquitto_property_free_all(&properties);
 		return MOSQ_ERR_PROTOCOL;
-=======
-		if(rc){
-			message__cleanup(&message);
-			return rc;
-		}
->>>>>>> 0e1388a6
 	}
 
 	message->msg.payloadlen = (int)(mosq->in_packet.remaining_length - mosq->in_packet.pos);
