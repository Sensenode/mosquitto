--- conflicted
+++ resolved
@@ -1700,24 +1700,15 @@
 			<varlistentry>
 				<term><option>bridge_tcp_keepalive</option> <replaceable>idle</replaceable> <replaceable>interval</replaceable> <replaceable>counter</replaceable></term>
 				<listitem>
-<<<<<<< HEAD
-						<para>
-							Set TCP keepalive parameters for this bridge connection.
-							Use this option to allow you to set a long MQTT
-							keepalive value, whilst still being able to detect the
-							connection dropping in a reasonable time.
-=======
-
                     <para>
                         Set TCP keepalive parameters for this bridge connection.
                         Use this option to allow you to set a long MQTT
                         keepalive value, whilst still being able to detect the
                         connection dropping in a reasonable time.
->>>>>>> d8090afb
 					</para>
 					<para>
-							This may be useful when bridging to services that bill
-							for PINGREQ messages.
+						This may be useful when bridging to services that bill
+						for PINGREQ messages.
 					</para>
 					<para>Disabled by default.</para>
 				</listitem>
