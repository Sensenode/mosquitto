#!/usr/bin/env python3

from mosq_test_helper import *

def write_config(filename, port1, port2):
    with open(filename, 'w') as f:
        f.write("listener %d\n" % (port1))
        f.write("allow_anonymous true\n")
        f.write("\n")
        f.write("listener %d\n" % (port2))
        f.write("allow_anonymous true\n")
        f.write("mount_point mount/\n")
        f.write("\n")
        f.write("log_type debug\n")


def helper(port, proto_ver):
    connect_packet = mosq_test.gen_connect("10-listener-mount-helper", keepalive=60, proto_ver=proto_ver)
    connack_packet = mosq_test.gen_connack(rc=0, proto_ver=proto_ver)

    publish_packet = mosq_test.gen_publish("10/listener/mount/test", qos=0, payload="mount point", proto_ver=proto_ver)

    sock = mosq_test.do_client_connect(connect_packet, connack_packet, port=port, connack_error="helper connack")
    sock.send(publish_packet)
    sock.close()


def do_test(proto_ver):
    (port1, port2) = mosq_test.get_port(2)
    conf_file = os.path.basename(__file__).replace('.py', '.conf')
    write_config(conf_file, port1, port2)

    rc = 1
<<<<<<< HEAD
    keepalive = 60
    connect_packet = mosq_test.gen_connect("10-listener-mount", keepalive=keepalive, proto_ver=proto_ver)
    connack_packet = mosq_test.gen_connack(rc=0, proto_ver=proto_ver)

=======
>>>>>>> 9afeeb1a
    mid = 1

<<<<<<< HEAD
    publish_packet = mosq_test.gen_publish("mount/10/listener/mount/test", qos=0, payload="mount point", proto_ver=proto_ver)
=======
    # Subscriber for listener with mount point
    connect_packet1 = mosq_test.gen_connect("test1", proto_ver=proto_ver)
    connack_packet1 = mosq_test.gen_connack(rc=0, proto_ver=proto_ver)
    subscribe_packet1 = mosq_test.gen_subscribe(mid, "#", 0, proto_ver=proto_ver)
    suback_packet1 = mosq_test.gen_suback(mid, 0, proto_ver=proto_ver)
    publish_packet1 = mosq_test.gen_publish("mount/test", qos=0, payload="mount point", proto_ver=proto_ver)

    # Subscriber for listener without mount point
    connect_packet2 = mosq_test.gen_connect("test2", proto_ver=proto_ver)
    connack_packet2 = mosq_test.gen_connack(rc=0, proto_ver=proto_ver)
    subscribe_packet2 = mosq_test.gen_subscribe(mid, "#", 0, proto_ver=proto_ver)
    suback_packet2 = mosq_test.gen_suback(mid, 0, proto_ver=proto_ver)
    publish_packet2 = mosq_test.gen_publish("test", qos=0, payload="mount point", proto_ver=proto_ver)
>>>>>>> 9afeeb1a

    broker = mosq_test.start_broker(filename=os.path.basename(__file__), use_conf=True, port=port1)

    try:
        sock1 = mosq_test.do_client_connect(connect_packet1, connack_packet1, timeout=20, port=port1)
        mosq_test.do_send_receive(sock1, subscribe_packet1, suback_packet1, "suback1")

        sock2 = mosq_test.do_client_connect(connect_packet2, connack_packet2, timeout=20, port=port2)
        mosq_test.do_send_receive(sock2, subscribe_packet2, suback_packet2, "suback2")

        helper(port2, proto_ver)
        # Should have now received a publish command

        mosq_test.expect_packet(sock1, "publish1", publish_packet1)
        mosq_test.expect_packet(sock2, "publish2", publish_packet2)
        rc = 0

        sock1.close()
        sock2.close()
    except mosq_test.TestError:
        pass
    finally:
        os.remove(conf_file)
        broker.terminate()
        broker.wait()
        (stdo, stde) = broker.communicate()
        if rc:
            print(stde.decode('utf-8'))
            print("proto_ver=%d" % (proto_ver))
            exit(rc)


do_test(proto_ver=4)
do_test(proto_ver=5)
exit(0)
<|MERGE_RESOLUTION|>--- conflicted
+++ resolved
@@ -31,32 +31,21 @@
     write_config(conf_file, port1, port2)
 
     rc = 1
-<<<<<<< HEAD
-    keepalive = 60
-    connect_packet = mosq_test.gen_connect("10-listener-mount", keepalive=keepalive, proto_ver=proto_ver)
-    connack_packet = mosq_test.gen_connack(rc=0, proto_ver=proto_ver)
-
-=======
->>>>>>> 9afeeb1a
     mid = 1
 
-<<<<<<< HEAD
-    publish_packet = mosq_test.gen_publish("mount/10/listener/mount/test", qos=0, payload="mount point", proto_ver=proto_ver)
-=======
     # Subscriber for listener with mount point
     connect_packet1 = mosq_test.gen_connect("test1", proto_ver=proto_ver)
     connack_packet1 = mosq_test.gen_connack(rc=0, proto_ver=proto_ver)
     subscribe_packet1 = mosq_test.gen_subscribe(mid, "#", 0, proto_ver=proto_ver)
     suback_packet1 = mosq_test.gen_suback(mid, 0, proto_ver=proto_ver)
-    publish_packet1 = mosq_test.gen_publish("mount/test", qos=0, payload="mount point", proto_ver=proto_ver)
+    publish_packet1 = mosq_test.gen_publish("mount/10/listener/mount/test", qos=0, payload="mount point", proto_ver=proto_ver)
 
     # Subscriber for listener without mount point
     connect_packet2 = mosq_test.gen_connect("test2", proto_ver=proto_ver)
     connack_packet2 = mosq_test.gen_connack(rc=0, proto_ver=proto_ver)
     subscribe_packet2 = mosq_test.gen_subscribe(mid, "#", 0, proto_ver=proto_ver)
     suback_packet2 = mosq_test.gen_suback(mid, 0, proto_ver=proto_ver)
-    publish_packet2 = mosq_test.gen_publish("test", qos=0, payload="mount point", proto_ver=proto_ver)
->>>>>>> 9afeeb1a
+    publish_packet2 = mosq_test.gen_publish("10/listener/mount/test", qos=0, payload="mount point", proto_ver=proto_ver)
 
     broker = mosq_test.start_broker(filename=os.path.basename(__file__), use_conf=True, port=port1)
 
@@ -91,4 +80,4 @@
 
 do_test(proto_ver=4)
 do_test(proto_ver=5)
-exit(0)
+exit(0)