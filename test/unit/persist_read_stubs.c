--- conflicted
+++ resolved
@@ -189,13 +189,12 @@
 	store->ref_count++;
 }
 
-<<<<<<< HEAD
 void callback__on_disconnect(struct mosquitto *mosq, int rc, const mosquitto_property *props)
 {
 	UNUSED(mosq);
 	UNUSED(rc);
 	UNUSED(props);
-=======
+
 void db__msg_add_to_inflight_stats(struct mosquitto_msg_data *msg_data, struct mosquitto_client_msg *msg)
 {
 	UNUSED(msg_data);
@@ -206,5 +205,4 @@
 {
 	UNUSED(msg_data);
 	UNUSED(msg);
->>>>>>> d5970ca9
 }